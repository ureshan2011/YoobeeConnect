--- conflicted
+++ resolved
@@ -1,1078 +1,1073 @@
-<!doctype html>
-<html lang="en">
-<head>
-<meta charset="utf-8" />
-<meta name="viewport" content="width=device-width, initial-scale=1" />
-<title>Yoobee Connect · Swipe</title>
-<style>
-  :root {
-    --bg: #0f172a;
-    --bg-soft: #101b37;
-    --card: rgba(13, 23, 45, 0.82);
-    --border: rgba(148, 163, 184, 0.18);
-    --text: #f8fafc;
-    --muted: #9ca3af;
-    --acc: #38bdf8;
-    --accent-soft: rgba(56, 189, 248, 0.12);
-    --shadow: 0 25px 60px rgba(15, 23, 42, 0.45);
-  }
-  * { box-sizing: border-box; }
-  body{
-    margin:0;
-    font-family:"Inter", system-ui, -apple-system, Segoe UI, Roboto, sans-serif;
-    background:radial-gradient(circle at 0% 0%, rgba(56,189,248,0.22), transparent 40%),
-               radial-gradient(circle at 100% 0%, rgba(16,185,129,0.18), transparent 45%),
-               linear-gradient(180deg, #0b1022 0%, #0f172a 60%, #0b162f 100%);
-    color:var(--text);
-    display:flex;
-    min-height:100vh;
-    align-items:center;
-    justify-content:center;
-    padding:32px;
-  }
-  .app{width:100%;max-width:760px;display:flex;flex-direction:column;gap:20px}
-  .card{
-    background:var(--card);
-    border:1px solid var(--border);
-    border-radius:26px;
-    padding:28px;
-    box-shadow:var(--shadow);
-    backdrop-filter:blur(16px);
-  }
-  h1{margin:0 0 8px;font-weight:700;letter-spacing:.2px;font-size:30px}
-  .sub{color:var(--muted);margin:0 0 20px;font-size:16px;line-height:1.5}
-  label{display:block;margin:12px 0 8px;color:#cbd5f5;font-size:14px;font-weight:600}
-  input,select,textarea{
-    width:100%;
-    padding:12px 14px;
-    border-radius:14px;
-    border:1px solid rgba(148, 163, 184, 0.3);
-    background:rgba(15, 23, 42, 0.65);
-    color:var(--text);
-    transition:border 0.2s, box-shadow 0.2s;
-    font-size:15px;
-  }
-  input:focus,select:focus,textarea:focus{
-    outline:none;
-    border-color:rgba(56, 189, 248, 0.8);
-    box-shadow:0 0 0 4px var(--accent-soft);
-  }
-  select{appearance:none;background-image:url('data:image/svg+xml,%3Csvg width="12" height="8" viewBox="0 0 12 8" fill="none" xmlns="http://www.w3.org/2000/svg"%3E%3Cpath d="M1.41 0.589844L6 5.16984L10.59 0.589844L12 1.99984L6 7.99984L0 1.99984L1.41 0.589844Z" fill="%23cbd5f5"/%3E%3C/svg%3E');background-repeat:no-repeat;background-position:right 14px center;background-size:12px}
-  .row{display:flex;flex-wrap:wrap;gap:16px}
-  .row > div{flex:1 1 240px;min-width:0}
-  .btn{
-    appearance:none;
-    border:0;
-    border-radius:14px;
-    padding:12px 18px;
-    background:rgba(15, 23, 42, 0.75);
-    color:#e5f2ff;
-    font-weight:650;
-    cursor:pointer;
-    transition:transform 0.15s ease, box-shadow 0.2s ease, background 0.2s;
-  }
-  .btn:hover{transform:translateY(-1px);box-shadow:0 10px 25px rgba(15,23,42,0.35)}
-  .btn.primary{background:linear-gradient(135deg,#06b6d4,#38bdf8);color:#0b1220}
-  .btn.primary:hover{box-shadow:0 15px 30px rgba(56,189,248,0.4)}
-  .btn.ghost{background:transparent;border:1px solid rgba(148, 163, 184, 0.35);color:#e2e8f0}
-  #btn-restore-do{border:1px solid rgba(226,232,240,0.65)}
-  .actions{display:flex;gap:12px;margin-top:18px;flex-wrap:wrap}
-  .deck{display:flex;gap:18px;align-items:stretch;margin-top:16px;flex-wrap:wrap}
-  .profile{flex:1 1 300px;border:1px solid rgba(148,163,184,0.16);border-radius:20px;padding:20px;background:rgba(9,16,31,0.75);min-height:220px;display:flex;flex-direction:column;justify-content:space-between}
-  .pill{display:inline-flex;align-items:center;gap:6px;background:rgba(56,189,248,0.16);border:1px solid rgba(56,189,248,0.35);border-radius:999px;padding:6px 12px;margin:4px 6px 0 0;color:#cde8ff;font-size:13px;font-weight:500}
-  .badges{margin-top:10px;display:flex;flex-wrap:wrap}
-  .foot{margin-top:16px;color:#93a3c7;font-size:14px;line-height:1.5}
-  .hr{height:1px;background:rgba(148,163,184,0.14);margin:18px 0}
-  .muted{color:#9ca3af}
-  .center{display:flex;align-items:center;justify-content:center;text-align:center}
-  .match-card{
-    border:1px solid rgba(16,185,129,0.35);
-    background:rgba(16,185,129,0.08);
-    padding:16px;
-    border-radius:16px;
-    margin-top:16px;
-    line-height:1.5;
-    display:flex;
-    flex-direction:column;
-    gap:12px;
-  }
-  .match-head{display:flex;flex-wrap:wrap;align-items:flex-start;gap:12px;justify-content:space-between}
-  .match-head-actions{display:flex;gap:8px;flex-wrap:wrap}
-  .match-card h3{margin:0;font-size:18px;font-weight:650}
-  .match-limit{font-size:13px;color:#8be4c8}
-  .match-list{max-height:220px;overflow-y:auto;display:flex;flex-direction:column;gap:12px;padding-right:4px}
-  .match-entry{background:rgba(15,23,42,0.65);border:1px solid rgba(16,185,129,0.3);border-radius:14px;padding:12px 14px;display:flex;flex-direction:column;gap:6px}
-  .match-entry-title{display:flex;align-items:center;justify-content:space-between;gap:12px;font-weight:600;color:#e7fff3}
-  .match-entry-meta{font-size:13px;color:#b0f0d7;display:flex;flex-wrap:wrap;gap:8px}
-  .match-entry-bg{font-size:14px;color:#d9ffe9}
-  .match-entry-time{font-size:12px;color:#74c9a6;white-space:nowrap}
-  .match-entry .badges{margin-top:2px}
-  .match-entry .pill{background:rgba(16,185,129,0.18);border-color:rgba(16,185,129,0.35);color:#cbffec}
-  .match-entry-actions{margin-top:4px}
-  .btn:disabled{opacity:0.6;cursor:not-allowed;box-shadow:none;transform:none}
-  .swipe-head{display:flex;align-items:center;justify-content:space-between;gap:12px;margin:4px 0 18px}
-  .swipe-head h3{margin:0;font-size:22px;font-weight:650}
-  .hint{font-size:13px;color:#a3b2d6;line-height:1.5}
-  .session-bar{display:none;align-items:center;justify-content:space-between;gap:12px;flex-wrap:wrap;background:rgba(15, 23, 42, 0.55);border:1px solid rgba(148, 163, 184, 0.18);border-radius:14px;padding:12px 16px}
-  .session-bar .code{font-family:"JetBrains Mono","Fira Code","SFMono-Regular",monospace;letter-spacing:1px;font-size:14px;background:rgba(15, 23, 42, 0.9);padding:6px 10px;border-radius:10px;border:1px dashed rgba(148, 163, 184, 0.4)}
-  .session-actions{display:flex;gap:8px;flex-wrap:wrap}
-  .session-actions .btn{flex-shrink:0}
-  .tag-list{display:flex;flex-wrap:wrap;gap:8px;margin-top:8px}
-  .tag{
-    display:inline-flex;
-    align-items:center;
-    gap:6px;
-    background:rgba(148, 163, 184, 0.1);
-    color:#dbeafe;
-    padding:8px 12px;
-    border-radius:999px;
-    font-size:13px;
-    text-transform:uppercase;
-    letter-spacing:1px;
-  }
-  @media (max-width:900px){
-    body{padding:24px}
-    .card{padding:24px;border-radius:22px}
-  }
-  @media (max-width:640px){
-    body{padding:18px;align-items:flex-start}
-    .app{gap:16px}
-    .actions{flex-direction:column}
-    .actions .btn{width:100%}
-    .deck{flex-direction:column}
-    .profile{min-height:unset}
-    .swipe-head{flex-direction:column;align-items:flex-start;gap:8px}
-  }
-</style>
-</head>
-<body>
-<div class="app">
-  <div class="card">
-    <h1>Yoobee Connect · Swipe</h1>
-    <p class="sub">Find peers with similar backgrounds and interests across campuses. Mutual 👍 unlocks names and contact details so you can connect directly.</p>
-
-    <div id="screen-profile">
-      <div class="row">
-        <div>
-          <label>Name</label>
-          <input id="name" placeholder="e.g., Aroha T." />
-        </div>
-        <div>
-          <label>Campus</label>
-          <select id="campus">
-            <option value="">Select campus</option>
-            <option>Auckland1</option>
-            <option>Auckland2</option>
-            <option>Auckland3</option>
-            <option>Christchurch</option>
-          </select>
-        </div>
-        <div>
-          <label>Country</label>
-          <select id="country">
-            <option value="">Select country</option>
-            <option>Afghanistan</option>
-            <option>Albania</option>
-            <option>Algeria</option>
-            <option>Andorra</option>
-            <option>Angola</option>
-            <option>Antigua and Barbuda</option>
-            <option>Argentina</option>
-            <option>Armenia</option>
-            <option>Australia</option>
-            <option>Austria</option>
-            <option>Azerbaijan</option>
-            <option>Bahamas</option>
-            <option>Bahrain</option>
-            <option>Bangladesh</option>
-            <option>Barbados</option>
-            <option>Belarus</option>
-            <option>Belgium</option>
-            <option>Belize</option>
-            <option>Benin</option>
-            <option>Bhutan</option>
-            <option>Bolivia</option>
-            <option>Bosnia and Herzegovina</option>
-            <option>Botswana</option>
-            <option>Brazil</option>
-            <option>Brunei</option>
-            <option>Bulgaria</option>
-            <option>Burkina Faso</option>
-            <option>Burundi</option>
-            <option>Cabo Verde</option>
-            <option>Cambodia</option>
-            <option>Cameroon</option>
-            <option>Canada</option>
-            <option>Central African Republic</option>
-            <option>Chad</option>
-            <option>Chile</option>
-            <option>China</option>
-            <option>Colombia</option>
-            <option>Comoros</option>
-            <option>Congo, Democratic Republic of the</option>
-            <option>Congo, Republic of the</option>
-            <option>Costa Rica</option>
-            <option>Croatia</option>
-            <option>Cuba</option>
-            <option>Cyprus</option>
-            <option>Czechia</option>
-            <option>Denmark</option>
-            <option>Djibouti</option>
-            <option>Dominica</option>
-            <option>Dominican Republic</option>
-            <option>Ecuador</option>
-            <option>Egypt</option>
-            <option>El Salvador</option>
-            <option>Equatorial Guinea</option>
-            <option>Eritrea</option>
-            <option>Estonia</option>
-            <option>Eswatini</option>
-            <option>Ethiopia</option>
-            <option>Fiji</option>
-            <option>Finland</option>
-            <option>France</option>
-            <option>Gabon</option>
-            <option>Gambia</option>
-            <option>Georgia</option>
-            <option>Germany</option>
-            <option>Ghana</option>
-            <option>Greece</option>
-            <option>Grenada</option>
-            <option>Guatemala</option>
-            <option>Guinea</option>
-            <option>Guinea-Bissau</option>
-            <option>Guyana</option>
-            <option>Haiti</option>
-            <option>Honduras</option>
-            <option>Hungary</option>
-            <option>Iceland</option>
-            <option>India</option>
-            <option>Indonesia</option>
-            <option>Iran</option>
-            <option>Iraq</option>
-            <option>Ireland</option>
-            <option>Israel</option>
-            <option>Italy</option>
-            <option>Jamaica</option>
-            <option>Japan</option>
-            <option>Jordan</option>
-            <option>Kazakhstan</option>
-            <option>Kenya</option>
-            <option>Kiribati</option>
-            <option>Korea, North</option>
-            <option>Korea, South</option>
-            <option>Kosovo</option>
-            <option>Kuwait</option>
-            <option>Kyrgyzstan</option>
-            <option>Laos</option>
-            <option>Latvia</option>
-            <option>Lebanon</option>
-            <option>Lesotho</option>
-            <option>Liberia</option>
-            <option>Libya</option>
-            <option>Liechtenstein</option>
-            <option>Lithuania</option>
-            <option>Luxembourg</option>
-            <option>Madagascar</option>
-            <option>Malawi</option>
-            <option>Malaysia</option>
-            <option>Maldives</option>
-            <option>Mali</option>
-            <option>Malta</option>
-            <option>Marshall Islands</option>
-            <option>Mauritania</option>
-            <option>Mauritius</option>
-            <option>Mexico</option>
-            <option>Micronesia</option>
-            <option>Moldova</option>
-            <option>Monaco</option>
-            <option>Mongolia</option>
-            <option>Montenegro</option>
-            <option>Morocco</option>
-            <option>Mozambique</option>
-            <option>Myanmar</option>
-            <option>Namibia</option>
-            <option>Nauru</option>
-            <option>Nepal</option>
-            <option>Netherlands</option>
-            <option>New Zealand</option>
-            <option>Nicaragua</option>
-            <option>Niger</option>
-            <option>Nigeria</option>
-            <option>North Macedonia</option>
-            <option>Norway</option>
-            <option>Oman</option>
-            <option>Pakistan</option>
-            <option>Palau</option>
-            <option>Panama</option>
-            <option>Papua New Guinea</option>
-            <option>Paraguay</option>
-            <option>Peru</option>
-            <option>Philippines</option>
-            <option>Poland</option>
-            <option>Portugal</option>
-            <option>Qatar</option>
-            <option>Romania</option>
-            <option>Russia</option>
-            <option>Rwanda</option>
-            <option>Saint Kitts and Nevis</option>
-            <option>Saint Lucia</option>
-            <option>Saint Vincent and the Grenadines</option>
-            <option>Samoa</option>
-            <option>San Marino</option>
-            <option>Sao Tome and Principe</option>
-            <option>Saudi Arabia</option>
-            <option>Senegal</option>
-            <option>Serbia</option>
-            <option>Seychelles</option>
-            <option>Sierra Leone</option>
-            <option>Singapore</option>
-            <option>Slovakia</option>
-            <option>Slovenia</option>
-            <option>Solomon Islands</option>
-            <option>Somalia</option>
-            <option>South Africa</option>
-            <option>South Sudan</option>
-            <option>Spain</option>
-            <option>Sri Lanka</option>
-            <option>Sudan</option>
-            <option>Suriname</option>
-            <option>Sweden</option>
-            <option>Switzerland</option>
-            <option>Syria</option>
-            <option>Taiwan</option>
-            <option>Tajikistan</option>
-            <option>Tanzania</option>
-            <option>Thailand</option>
-            <option>Timor-Leste</option>
-            <option>Togo</option>
-            <option>Tonga</option>
-            <option>Trinidad and Tobago</option>
-            <option>Tunisia</option>
-            <option>Turkey</option>
-            <option>Turkmenistan</option>
-            <option>Tuvalu</option>
-            <option>Uganda</option>
-            <option>Ukraine</option>
-            <option>United Arab Emirates</option>
-            <option>United Kingdom</option>
-            <option>United States</option>
-            <option>Uruguay</option>
-            <option>Uzbekistan</option>
-            <option>Vanuatu</option>
-            <option>Vatican City</option>
-            <option>Venezuela</option>
-            <option>Vietnam</option>
-            <option>Yemen</option>
-            <option>Zambia</option>
-            <option>Zimbabwe</option>
-          </select>
-        </div>
-      </div>
-
-      <div class="row">
-        <div>
-          <label>Background (e.g., Nursing, IT, Design)</label>
-          <input id="background" />
-        </div>
-        <div>
-          <label>Teams Email (revealed only on match)</label>
-          <input id="teams" placeholder="your.name@yoobee.ac.nz" />
-        </div>
-      </div>
-
-      <label>Interests (comma-separated)</label>
-      <input id="interests" placeholder="health-tech, UX, data viz" />
-
-      <div class="actions">
-        <button class="btn primary" id="btn-start">Save & Start Swiping</button>
-        <button class="btn ghost" id="btn-restore">I have a Join Code</button>
-      </div>
-      <p class="hint">We store a one-time <b>Join Code</b> in your browser. If you switch devices, use “I have a Join Code”.</p>
-      <div id="restore-form" style="display:none;margin-top:8px">
-        <label>Join Code</label>
-        <input id="restore-code" placeholder="e.g., Q7M3KX" />
-        <div class="actions">
-          <button class="btn" id="btn-restore-do">Restore Session</button>
-        </div>
-      </div>
-      <div class="hr"></div>
-      <div class="muted">Privacy: until you match, others only see your country, background, and interests. Names, campuses, and email unlock after a mutual 👍.</div>
-    </div>
-
-    <div id="screen-swipe" style="display:none">
-      <div class="swipe-head">
-        <h3>Swipe candidates</h3>
-      </div>
-      <div class="session-bar" id="session-bar">
-        <div>
-          <div class="muted" style="margin-bottom:4px;font-size:13px">Your Join Code</div>
-          <div class="code" id="session-code">—</div>
-        </div>
-        <div class="session-actions">
-          <button class="btn ghost" id="btn-copy">Copy Code</button>
-          <button class="btn" id="btn-logout">Log out &amp; reset</button>
-        </div>
-      </div>
-      <div class="match-card" id="match-card">
-        <div class="match-head">
-          <div>
-            <h3>Your matches</h3>
-            <div class="match-limit" id="match-limit-status">Up to 3 matches every 24 hours.</div>
-          </div>
-          <div class="match-head-actions">
-            <button class="btn ghost" id="btn-match-refresh" data-default-text="Refresh matches" data-loading-text="Refreshing…">Refresh matches</button>
-          </div>
-        </div>
-        <div id="match-alert" class="match-list"></div>
-      </div>
-      <div class="deck">
-        <div class="profile center loader-wrap" id="loading" style="display:none">
-          <div class="loader"></div>
-          <div class="muted">Loading candidates…</div>
-        </div>
-        <div class="profile" id="card" style="display:none">
-          <div class="muted">Candidate</div>
-          <h2 id="p-name" style="margin:6px 0 0"></h2>
-          <div id="p-campus" class="tag-list"></div>
-          <div id="p-bg" style="margin-top:6px"></div>
-          <div class="badges" id="p-interests"></div>
-          <div class="hr"></div>
-          <div class="hint">Icebreakers: What brought you to this field? Favourite local study spot? One fun fact?</div>
-        </div>
-        <div class="profile center" id="empty" style="display:none" data-default-title="No more candidates right now" data-default-body="Hang tight; others are still joining. You can revisit in a few seconds." data-limit-title="Match limit reached" data-limit-body="You hit 3 matches. New suggestions unlock once 24 hours have passed.">
-          <div>
-            <h3>No more candidates right now</h3>
-            <p class="muted">Hang tight; others are still joining. You can revisit in a few seconds.</p>
-            <div class="actions center" style="justify-content:center">
-              <button class="btn" id="btn-refresh" data-default-text="Refresh" data-limit-text="Come back later">Refresh</button>
-            </div>
-          </div>
-        </div>
-      </div>
-      <div class="actions" id="swipe-actions" style="display:none">
-        <button class="btn ghost" id="btn-no">👎 Pass</button>
-        <button class="btn primary" id="btn-yes">👍 Connect</button>
-      </div>
-    </div>
-
-  </div>
-</div>
-
-<script>
-const API = "https://script.google.com/macros/s/AKfycbxflqP3IsvUZVC5AZbIr470JkBEXfcYTrxHkBRlpIq7AI3kUR2yQPB8tWm2W9ms03ME/exec";
-let joinCode = localStorage.getItem("joinCode") || null;
-let myProfile = null;
-let deck = [];
-let current = null;
-const MATCH_LIMIT = 3;
-const MATCH_WINDOW_MS = 24 * 60 * 60 * 1000;
-const MATCH_STORAGE_KEY = 'matchHistory';
-const MATCH_HISTORY_MAX = 50;
-function show(id){ document.getElementById(id).style.display='block'; }
-function hide(id){ document.getElementById(id).style.display='none'; }
-function pills(parent, arr){
-  parent.innerHTML='';
-  (arr||[]).forEach(v=>{
-    const span=document.createElement('span');
-    span.className='pill'; span.textContent=v;
-    parent.appendChild(span);
-  });
-}
-
-function maskName(name){
-  const value = (name || '').trim();
-  if(!value) return 'Student';
-  if(value.length <= 2) return value.padEnd(2, '•');
-  return value.slice(0, 2) + '•••';
-}
-
-function safeParse(value){
-  if(!value) return null;
-  try{
-    return JSON.parse(value);
-  }catch(err){
-    return null;
-  }
-}
-
-function getMatchStore(){
-  const parsed = safeParse(localStorage.getItem(MATCH_STORAGE_KEY));
-  return parsed && typeof parsed === 'object' ? parsed : {};
-}
-
-function getMatchHistory(){
-  if(!joinCode) return [];
-  const store = getMatchStore();
-  const history = store[joinCode];
-  return Array.isArray(history) ? history : [];
-}
-
-function saveMatchHistory(history){
-  if(!joinCode) return;
-  const store = getMatchStore();
-  store[joinCode] = Array.isArray(history) ? history.slice(0, MATCH_HISTORY_MAX) : [];
-  localStorage.setItem(MATCH_STORAGE_KEY, JSON.stringify(store));
-}
-
-function recentMatches(list){
-  const entries = Array.isArray(list) ? list : [];
-  const cutoff = Date.now() - MATCH_WINDOW_MS;
-  return entries.filter(entry => entry && typeof entry.ts === 'number' && entry.ts > cutoff);
-}
-
-function normalizeInterests(value){
-  if(Array.isArray(value)){
-    return value.map(v => typeof v === 'string' ? v.trim() : String(v || '').trim()).filter(Boolean);
-  }
-  if(typeof value === 'string'){
-    return value.split(/[,;]+/).map(v => v.trim()).filter(Boolean);
-  }
-  return [];
-}
-
-function normalizePartner(source){
-  const data = source || {};
-  return {
-    name: data.name || data.fullName || data.displayName || 'Match',
-    campus: data.campus || data.campusName || '',
-    country: data.country || data.countryName || '',
-    background: data.background || data.program || data.study || data.major || '',
-    interests: normalizeInterests(data.interests || data.tags || data.skills),
-    teams: data.teams || data.email || data.contact || data.handle || ''
-  };
-}
-
-function buildMatchEntry(raw, fallbackTs){
-  if(!raw) return null;
-  const partnerSource = raw.partner || raw.profile || raw.student || raw.user || raw.target || raw;
-  const numericTsCandidates = [raw.ts, raw.timestamp, raw.time, raw.matchedAt, raw.createdAt, raw.updatedAt];
-  let ts = numericTsCandidates.find(v => typeof v === 'number' && Number.isFinite(v));
-  if(ts === undefined){
-    const stringTsCandidates = [raw.timestamp, raw.time, raw.matchedAt, raw.date, raw.createdAt, raw.updatedAt];
-    for(const candidate of stringTsCandidates){
-      if(typeof candidate === 'string' && candidate){
-        const parsed = Date.parse(candidate);
-        if(!Number.isNaN(parsed)){ ts = parsed; break; }
-      }
-    }
-  }
-  if(ts === undefined){
-    ts = typeof fallbackTs === 'number' && Number.isFinite(fallbackTs) ? fallbackTs : Date.now();
-  }
-  return { ts, partner: normalizePartner(partnerSource) };
-}
-
-function normalizeMatchList(list){
-  return (Array.isArray(list) ? list : [])
-    .map(entry => buildMatchEntry(entry, entry && entry.ts))
-    .filter(Boolean);
-}
-
-function mergeMatchHistories(existing, incoming){
-  const combined = normalizeMatchList([
-    ...(Array.isArray(existing) ? existing : []),
-    ...(Array.isArray(incoming) ? incoming : [])
-  ]);
-  const deduped = new Map();
-  combined.forEach(entry => {
-    const partner = entry.partner || {};
-    const key = [
-      (partner.teams || '').toLowerCase(),
-      (partner.name || '').toLowerCase(),
-      (partner.campus || '').toLowerCase(),
-      (partner.country || '').toLowerCase(),
-      (partner.background || '').toLowerCase()
-    ].join('|');
-    const current = deduped.get(key);
-    if(!current || current.ts < entry.ts){
-      deduped.set(key, entry);
-    }
-  });
-  return Array.from(deduped.values()).sort((a,b)=>b.ts - a.ts).slice(0, MATCH_HISTORY_MAX);
-}
-
-function extractMatchesFromResponse(res){
-  if(!res || typeof res !== 'object') return [];
-  if(Array.isArray(res.matches)) return res.matches;
-  if(res.profile && Array.isArray(res.profile.matches)) return res.profile.matches;
-  if(Array.isArray(res.matchHistory)) return res.matchHistory;
-  if(res.data && Array.isArray(res.data.matches)) return res.data.matches;
-  return [];
-}
-
-function applyServerMatches(rawMatches, options){
-  if(!joinCode) return;
-  const incoming = normalizeMatchList(rawMatches);
-  const shouldReplace = options && options.replace;
-  if(shouldReplace){
-    const canonical = mergeMatchHistories([], incoming);
-    saveMatchHistory(canonical);
-    refreshMatchUI(canonical);
-    return;
-  }
-  const merged = mergeMatchHistories(getMatchHistory(), incoming);
-  saveMatchHistory(merged);
-  refreshMatchUI(merged);
-}
-
-async function syncMatchesFromServer(){
-  if(!joinCode) return;
-  let res = null;
-  try{
-    res = await apiGet({ action:'matches', code:joinCode });
-  }catch(err){
-    console.warn('matches action unavailable, falling back to restore', err);
-  }
-  if(!res || res.error){
-    try{
-      res = await apiGet({ action:'restore', code:joinCode });
-    }catch(err){
-      console.error('Unable to refresh matches from server', err);
-      throw err;
-    }
-  }
-  if(!res) return;
-  if(res.error){
-    throw new Error(res.error);
-  }
-  if(res.ok === false){
-    throw new Error(res.error || 'Unable to refresh matches.');
-  }
-  if(res.profile){
-    myProfile = res.profile;
-  }
-  const matches = extractMatchesFromResponse(res);
-  applyServerMatches(matches, { replace:true });
-}
-
-async function manualMatchRefresh(){
-  const button = document.getElementById('btn-match-refresh');
-  if(button){
-    const defaultText = button.dataset.defaultText || button.textContent || 'Refresh matches';
-    const loadingText = button.dataset.loadingText || 'Refreshing…';
-    button.dataset.defaultText = defaultText;
-    button.dataset.loading = '1';
-    button.disabled = true;
-    button.textContent = loadingText;
-  }
-  try{
-    if(!joinCode){
-      refreshMatchUI([]);
-      return;
-    }
-    await syncMatchesFromServer();
-  }catch(err){
-    console.error('Manual match refresh failed', err);
-    alert(err && err.message ? err.message : 'Unable to refresh matches. Please try again.');
-  }finally{
-    if(button){
-      delete button.dataset.loading;
-      const text = button.dataset.defaultText || 'Refresh matches';
-      button.textContent = text;
-      button.disabled = !joinCode;
-    }
-  }
-}
-
-function renderMatchHistory(history){
-  const container = document.getElementById('match-alert');
-  if(!container) return;
-  container.innerHTML = '';
-  if(!joinCode){
-    const empty = document.createElement('div');
-    empty.className = 'muted';
-    empty.textContent = 'Sign in to view your matches.';
-    container.appendChild(empty);
-    return;
-  }
-  const entries = Array.isArray(history) ? history : getMatchHistory();
-  if(!entries || entries.length === 0){
-    const empty = document.createElement('div');
-    empty.className = 'muted';
-    empty.textContent = 'No matches yet. Mutual 👍 will reveal full details here.';
-    container.appendChild(empty);
-    return;
-  }
-  const sorted = [...entries].sort((a,b)=>b.ts - a.ts);
-  sorted.forEach(entry => {
-    if(!entry || !entry.partner) return;
-    const partner = entry.partner;
-    const item = document.createElement('div');
-    item.className = 'match-entry';
-
-    const title = document.createElement('div');
-    title.className = 'match-entry-title';
-    const nameEl = document.createElement('span');
-    nameEl.textContent = partner.name || 'Match';
-    const timeEl = document.createElement('span');
-    timeEl.className = 'match-entry-time';
-    timeEl.textContent = new Date(entry.ts).toLocaleString();
-    title.appendChild(nameEl);
-    title.appendChild(timeEl);
-    item.appendChild(title);
-
-    const metaValues = [partner.campus, partner.country].filter(Boolean);
-    if(metaValues.length){
-      const meta = document.createElement('div');
-      meta.className = 'match-entry-meta';
-      meta.textContent = metaValues.join(' • ');
-      item.appendChild(meta);
-    }
-
-    if(partner.background){
-      const bg = document.createElement('div');
-      bg.className = 'match-entry-bg';
-      bg.textContent = `Background: ${partner.background}`;
-      item.appendChild(bg);
-    }
-
-    const interests = Array.isArray(partner.interests)
-      ? partner.interests
-      : (typeof partner.interests === 'string'
-          ? partner.interests.split(',').map(v=>v.trim()).filter(Boolean)
-          : []);
-    if(interests.length){
-      const wrap = document.createElement('div');
-      wrap.className = 'badges';
-      pills(wrap, interests);
-      item.appendChild(wrap);
-    }
-
-    if(partner.teams){
-      const actions = document.createElement('div');
-      actions.className = 'match-entry-actions';
-      const label = document.createElement('span');
-      label.textContent = 'Connect via email or Teams: ';
-      const emailLink = document.createElement('a');
-      emailLink.href = `mailto:${partner.teams}`;
-      emailLink.textContent = partner.teams;
-      actions.appendChild(label);
-      actions.appendChild(emailLink);
-      item.appendChild(actions);
-    }else{
-      const fallback = document.createElement('div');
-      fallback.className = 'hint';
-      fallback.textContent = 'Ask your facilitator to share contact details.';
-      item.appendChild(fallback);
-    }
-
-    container.appendChild(item);
-  });
-}
-
-function updateMatchLimitUI(recent){
-  const status = document.getElementById('match-limit-status');
-  if(!status) return;
-  if(!joinCode){
-    status.textContent = `Up to ${MATCH_LIMIT} matches every 24 hours.`;
-    return;
-  }
-  const list = Array.isArray(recent) ? recent : recentMatches(getMatchHistory());
-  const remaining = Math.max(0, MATCH_LIMIT - list.length);
-  if(remaining > 0){
-    status.textContent = `${remaining} match${remaining === 1 ? '' : 'es'} remaining in this 24-hour window.`;
-  }else if(list.length){
-    const soonestExpiry = Math.min(...list.map(entry => entry.ts)) + MATCH_WINDOW_MS;
-    const nextDate = new Date(soonestExpiry);
-    status.textContent = `Match limit reached. New suggestions after ${nextDate.toLocaleString([], { hour: '2-digit', minute: '2-digit' })}.`;
-  }else{
-    status.textContent = `Up to ${MATCH_LIMIT} matches every 24 hours.`;
-  }
-}
-
-function updateEmptyState(limitActive){
-  const empty = document.getElementById('empty');
-  if(!empty) return;
-  const titleEl = empty.querySelector('h3');
-  const bodyEl = empty.querySelector('p');
-  const refreshBtn = document.getElementById('btn-refresh');
-  if(limitActive){
-    if(titleEl) titleEl.textContent = empty.dataset.limitTitle || 'Match limit reached';
-    if(bodyEl) bodyEl.textContent = empty.dataset.limitBody || 'You hit the daily match limit. Check back later.';
-    if(refreshBtn){
-      refreshBtn.disabled = true;
-      refreshBtn.textContent = refreshBtn.dataset.limitText || 'Come back later';
-    }
-  }else{
-    if(titleEl) titleEl.textContent = empty.dataset.defaultTitle || 'No more candidates right now';
-    if(bodyEl) bodyEl.textContent = empty.dataset.defaultBody || 'Hang tight; others are still joining. You can revisit in a few seconds.';
-    if(refreshBtn){
-      refreshBtn.disabled = false;
-      refreshBtn.textContent = refreshBtn.dataset.defaultText || 'Refresh';
-    }
-  }
-}
-
-function refreshMatchUI(history){
-  const provided = Array.isArray(history) ? history : undefined;
-  const refreshBtn = document.getElementById('btn-match-refresh');
-  if(refreshBtn){
-    const defaultText = refreshBtn.dataset.defaultText || refreshBtn.textContent || 'Refresh matches';
-    if(!refreshBtn.dataset.defaultText){
-      refreshBtn.dataset.defaultText = defaultText;
-    }
-    if(refreshBtn.dataset.loading === '1'){
-      refreshBtn.disabled = true;
-    }else{
-      refreshBtn.disabled = !joinCode;
-      refreshBtn.textContent = refreshBtn.dataset.defaultText || defaultText;
-    }
-  }
-  renderMatchHistory(provided);
-  if(!joinCode){
-    updateMatchLimitUI([]);
-    updateEmptyState(false);
-    return;
-  }
-  const list = provided !== undefined ? provided : getMatchHistory();
-  const recent = recentMatches(list);
-  updateMatchLimitUI(recent);
-  updateEmptyState(recent.length >= MATCH_LIMIT);
-}
-
-function matchesRemaining(){
-  if(!joinCode){
-    updateMatchLimitUI([]);
-    updateEmptyState(false);
-    return MATCH_LIMIT;
-  }
-  const history = getMatchHistory();
-  const recent = recentMatches(history);
-  const remaining = Math.max(0, MATCH_LIMIT - recent.length);
-  updateMatchLimitUI(recent);
-  updateEmptyState(recent.length >= MATCH_LIMIT);
-  return remaining;
-}
-
-function recordMatch(partner){
-  if(!joinCode) return;
-  const merged = mergeMatchHistories(getMatchHistory(), [{ partner, ts: Date.now() }]);
-  saveMatchHistory(merged);
-  refreshMatchUI(merged);
-}
-
-async function apiPost(body){
-  const r = await fetch(API, {
-    method:'POST',
-    headers:{
-<<<<<<< HEAD
-      'Content-Type':'text/plain;charset=UTF-8',
-      'Accept':'application/json'
-=======
-      'Content-Type':'application/json'
->>>>>>> 9db91672
-    },
-    body:JSON.stringify(body),
-    cache:'no-store'
-  });
-  return await r.json();
-}
-async function apiGet(params){
-  const query = new URLSearchParams(params || {});
-  query.set('_', Date.now().toString());
-  const url = API + "?" + query.toString();
-  const r = await fetch(url, { cache:'no-store' });
-  return await r.json();
-}
-
-function renderCard(p){
-  if(!p){ hide('card'); show('empty'); hide('swipe-actions'); return; }
-  show('card'); hide('empty'); show('swipe-actions');
-  document.getElementById('p-name').textContent = maskName(p.name);
-  const campusEl = document.getElementById('p-campus');
-  campusEl.innerHTML = '';
-  [p.country].filter(Boolean).forEach(value => {
-    const tag = document.createElement('span');
-    tag.className = 'tag';
-    tag.textContent = value;
-    campusEl.appendChild(tag);
-  });
-  campusEl.style.display = campusEl.childElementCount ? 'flex' : 'none';
-  document.getElementById('p-bg').textContent = p.background ? "Background: " + p.background : '';
-  pills(document.getElementById('p-interests'), p.interests || []);
-}
-
-function updateSessionUI(){
-  const bar = document.getElementById('session-bar');
-  const codeEl = document.getElementById('session-code');
-  if(joinCode){
-    codeEl.textContent = joinCode;
-    bar.style.display = 'flex';
-  }else{
-    codeEl.textContent = '—';
-    bar.style.display = 'none';
-  }
-}
-
-async function copyJoinCode(){
-  if(!joinCode) return;
-  const copyBtn = document.getElementById('btn-copy');
-  const original = copyBtn.textContent;
-  try{
-    if(navigator.clipboard && navigator.clipboard.writeText){
-      await navigator.clipboard.writeText(joinCode);
-    }else{
-      throw new Error('Clipboard API unavailable');
-    }
-    copyBtn.textContent = 'Copied!';
-  }catch(err){
-    window.prompt('Copy your Join Code', joinCode);
-    copyBtn.textContent = 'Copy Code';
-    return;
-  }
-  setTimeout(()=>{ copyBtn.textContent = original; }, 1600);
-}
-
-function logout(){
-  localStorage.removeItem('joinCode');
-  joinCode = null;
-  myProfile = null;
-  deck = [];
-  current = null;
-  document.getElementById('restore-code').value = '';
-  document.getElementById('btn-copy').textContent = 'Copy Code';
-  hide('screen-swipe');
-  show('screen-profile');
-  hide('restore-form');
-  updateSessionUI();
-  refreshMatchUI();
-}
-
-function setLoading(state){
-  const loader = document.getElementById('loading');
-  if(state){
-    loader.style.display = 'flex';
-    hide('card');
-    hide('empty');
-    hide('swipe-actions');
-  }else{
-    loader.style.display = 'none';
-  }
-}
-
-async function nextCard(){
-  if(matchesRemaining() <= 0){
-    deck = [];
-    current = null;
-    renderCard(null);
-    return;
-  }
-  if(deck.length===0){
-    setLoading(true);
-    try{
-      const res = await apiGet({ action:'candidates', code:joinCode });
-      deck = res.candidates || [];
-    }catch(err){
-      console.error(err);
-      alert('Unable to load candidates. Please try again.');
-      renderCard(null);
-      return;
-    }finally{
-      setLoading(false);
-    }
-  }
-  current = deck.shift() || null;
-  renderCard(current);
-}
-
-async function onSwipe(dir){
-  if(!current) return;
-  const res = await apiPost({ action:'swipe', code:joinCode, target:current.code, dir });
-  if(res.matched && res.partner){
-    recordMatch(res.partner);
-  }
-  const extraMatches = extractMatchesFromResponse(res);
-  if(extraMatches.length){
-    applyServerMatches(extraMatches);
-  }
-  await nextCard();
-}
-
-async function saveProfile(){
-  const name = document.getElementById('name').value.trim();
-  const campus = document.getElementById('campus').value.trim();
-  const country = document.getElementById('country').value.trim();
-  const background = document.getElementById('background').value.trim();
-  const teams = document.getElementById('teams').value.trim();
-  const interests = document.getElementById('interests').value.split(',').map(s=>s.trim()).filter(Boolean);
-
-  if(!name || !campus || !country || !background){ alert("Please complete Name, Campus, Country, and Background."); return; }
-
-  const res = await apiPost({ action:'register', name, campus, country, background, interests, teams });
-  if(!res.ok){ alert(res.error || "Error"); return; }
-  joinCode = res.code;
-  localStorage.setItem('joinCode', joinCode);
-  myProfile = res.profile;
-  updateSessionUI();
-  const matches = extractMatchesFromResponse(res);
-  if(matches.length){
-    applyServerMatches(matches, { replace:true });
-  }else{
-    refreshMatchUI([]);
-  }
-
-  hide('screen-profile'); show('screen-swipe');
-  await nextCard();
-}
-
-async function restore(){
-  const code = document.getElementById('restore-code').value.trim();
-  if(!code){ alert('Enter your Join Code'); return; }
-  const res = await apiGet({ action:'restore', code });
-  if(!res.ok){ alert(res.error || 'Invalid code'); return; }
-  joinCode = code; localStorage.setItem('joinCode', joinCode);
-  myProfile = res.profile;
-  updateSessionUI();
-  const matches = extractMatchesFromResponse(res);
-  if(matches.length){
-    applyServerMatches(matches, { replace:true });
-  }else{
-    refreshMatchUI();
-  }
-  hide('screen-profile'); show('screen-swipe');
-  await nextCard();
-}
-
-document.getElementById('btn-start').onclick = saveProfile;
-document.getElementById('btn-no').onclick = ()=>onSwipe('left');
-document.getElementById('btn-yes').onclick = ()=>onSwipe('right');
-document.getElementById('btn-match-refresh').onclick = manualMatchRefresh;
-document.getElementById('btn-refresh').onclick = nextCard;
-document.getElementById('btn-copy').onclick = copyJoinCode;
-document.getElementById('btn-logout').onclick = ()=>{
-  if(confirm('Log out and clear this device\'s session?')){
-    logout();
-  }
-};
-
-document.getElementById('btn-restore').onclick = ()=>show('restore-form');
-document.getElementById('btn-restore-do').onclick = restore;
-
-// Auto-restore if joinCode exists
-(async function boot(){
-  updateSessionUI();
-  refreshMatchUI(joinCode ? getMatchHistory() : []);
-  if(joinCode){
-    const res = await apiGet({ action:'restore', code:joinCode });
-    if(res.ok){
-      myProfile = res.profile;
-      const matches = extractMatchesFromResponse(res);
-      if(matches.length){
-        applyServerMatches(matches, { replace:true });
-      }else{
-        refreshMatchUI();
-      }
-      hide('screen-profile'); show('screen-swipe');
-      await nextCard();
-    }else{
-      logout();
-      alert('Saved session expired or was not found. Please enter a Join Code or create a new profile.');
-    }
-  }
-})();
-</script>
-</body>
-</html>
-
-
+<!doctype html>
+<html lang="en">
+<head>
+<meta charset="utf-8" />
+<meta name="viewport" content="width=device-width, initial-scale=1" />
+<title>Yoobee Connect · Swipe</title>
+<style>
+  :root {
+    --bg: #0f172a;
+    --bg-soft: #101b37;
+    --card: rgba(13, 23, 45, 0.82);
+    --border: rgba(148, 163, 184, 0.18);
+    --text: #f8fafc;
+    --muted: #9ca3af;
+    --acc: #38bdf8;
+    --accent-soft: rgba(56, 189, 248, 0.12);
+    --shadow: 0 25px 60px rgba(15, 23, 42, 0.45);
+  }
+  * { box-sizing: border-box; }
+  body{
+    margin:0;
+    font-family:"Inter", system-ui, -apple-system, Segoe UI, Roboto, sans-serif;
+    background:radial-gradient(circle at 0% 0%, rgba(56,189,248,0.22), transparent 40%),
+               radial-gradient(circle at 100% 0%, rgba(16,185,129,0.18), transparent 45%),
+               linear-gradient(180deg, #0b1022 0%, #0f172a 60%, #0b162f 100%);
+    color:var(--text);
+    display:flex;
+    min-height:100vh;
+    align-items:center;
+    justify-content:center;
+    padding:32px;
+  }
+  .app{width:100%;max-width:760px;display:flex;flex-direction:column;gap:20px}
+  .card{
+    background:var(--card);
+    border:1px solid var(--border);
+    border-radius:26px;
+    padding:28px;
+    box-shadow:var(--shadow);
+    backdrop-filter:blur(16px);
+  }
+  h1{margin:0 0 8px;font-weight:700;letter-spacing:.2px;font-size:30px}
+  .sub{color:var(--muted);margin:0 0 20px;font-size:16px;line-height:1.5}
+  label{display:block;margin:12px 0 8px;color:#cbd5f5;font-size:14px;font-weight:600}
+  input,select,textarea{
+    width:100%;
+    padding:12px 14px;
+    border-radius:14px;
+    border:1px solid rgba(148, 163, 184, 0.3);
+    background:rgba(15, 23, 42, 0.65);
+    color:var(--text);
+    transition:border 0.2s, box-shadow 0.2s;
+    font-size:15px;
+  }
+  input:focus,select:focus,textarea:focus{
+    outline:none;
+    border-color:rgba(56, 189, 248, 0.8);
+    box-shadow:0 0 0 4px var(--accent-soft);
+  }
+  select{appearance:none;background-image:url('data:image/svg+xml,%3Csvg width="12" height="8" viewBox="0 0 12 8" fill="none" xmlns="http://www.w3.org/2000/svg"%3E%3Cpath d="M1.41 0.589844L6 5.16984L10.59 0.589844L12 1.99984L6 7.99984L0 1.99984L1.41 0.589844Z" fill="%23cbd5f5"/%3E%3C/svg%3E');background-repeat:no-repeat;background-position:right 14px center;background-size:12px}
+  .row{display:flex;flex-wrap:wrap;gap:16px}
+  .row > div{flex:1 1 240px;min-width:0}
+  .btn{
+    appearance:none;
+    border:0;
+    border-radius:14px;
+    padding:12px 18px;
+    background:rgba(15, 23, 42, 0.75);
+    color:#e5f2ff;
+    font-weight:650;
+    cursor:pointer;
+    transition:transform 0.15s ease, box-shadow 0.2s ease, background 0.2s;
+  }
+  .btn:hover{transform:translateY(-1px);box-shadow:0 10px 25px rgba(15,23,42,0.35)}
+  .btn.primary{background:linear-gradient(135deg,#06b6d4,#38bdf8);color:#0b1220}
+  .btn.primary:hover{box-shadow:0 15px 30px rgba(56,189,248,0.4)}
+  .btn.ghost{background:transparent;border:1px solid rgba(148, 163, 184, 0.35);color:#e2e8f0}
+  #btn-restore-do{border:1px solid rgba(226,232,240,0.65)}
+  .actions{display:flex;gap:12px;margin-top:18px;flex-wrap:wrap}
+  .deck{display:flex;gap:18px;align-items:stretch;margin-top:16px;flex-wrap:wrap}
+  .profile{flex:1 1 300px;border:1px solid rgba(148,163,184,0.16);border-radius:20px;padding:20px;background:rgba(9,16,31,0.75);min-height:220px;display:flex;flex-direction:column;justify-content:space-between}
+  .pill{display:inline-flex;align-items:center;gap:6px;background:rgba(56,189,248,0.16);border:1px solid rgba(56,189,248,0.35);border-radius:999px;padding:6px 12px;margin:4px 6px 0 0;color:#cde8ff;font-size:13px;font-weight:500}
+  .badges{margin-top:10px;display:flex;flex-wrap:wrap}
+  .foot{margin-top:16px;color:#93a3c7;font-size:14px;line-height:1.5}
+  .hr{height:1px;background:rgba(148,163,184,0.14);margin:18px 0}
+  .muted{color:#9ca3af}
+  .center{display:flex;align-items:center;justify-content:center;text-align:center}
+  .match-card{
+    border:1px solid rgba(16,185,129,0.35);
+    background:rgba(16,185,129,0.08);
+    padding:16px;
+    border-radius:16px;
+    margin-top:16px;
+    line-height:1.5;
+    display:flex;
+    flex-direction:column;
+    gap:12px;
+  }
+  .match-head{display:flex;flex-wrap:wrap;align-items:flex-start;gap:12px;justify-content:space-between}
+  .match-head-actions{display:flex;gap:8px;flex-wrap:wrap}
+  .match-card h3{margin:0;font-size:18px;font-weight:650}
+  .match-limit{font-size:13px;color:#8be4c8}
+  .match-list{max-height:220px;overflow-y:auto;display:flex;flex-direction:column;gap:12px;padding-right:4px}
+  .match-entry{background:rgba(15,23,42,0.65);border:1px solid rgba(16,185,129,0.3);border-radius:14px;padding:12px 14px;display:flex;flex-direction:column;gap:6px}
+  .match-entry-title{display:flex;align-items:center;justify-content:space-between;gap:12px;font-weight:600;color:#e7fff3}
+  .match-entry-meta{font-size:13px;color:#b0f0d7;display:flex;flex-wrap:wrap;gap:8px}
+  .match-entry-bg{font-size:14px;color:#d9ffe9}
+  .match-entry-time{font-size:12px;color:#74c9a6;white-space:nowrap}
+  .match-entry .badges{margin-top:2px}
+  .match-entry .pill{background:rgba(16,185,129,0.18);border-color:rgba(16,185,129,0.35);color:#cbffec}
+  .match-entry-actions{margin-top:4px}
+  .btn:disabled{opacity:0.6;cursor:not-allowed;box-shadow:none;transform:none}
+  .swipe-head{display:flex;align-items:center;justify-content:space-between;gap:12px;margin:4px 0 18px}
+  .swipe-head h3{margin:0;font-size:22px;font-weight:650}
+  .hint{font-size:13px;color:#a3b2d6;line-height:1.5}
+  .session-bar{display:none;align-items:center;justify-content:space-between;gap:12px;flex-wrap:wrap;background:rgba(15, 23, 42, 0.55);border:1px solid rgba(148, 163, 184, 0.18);border-radius:14px;padding:12px 16px}
+  .session-bar .code{font-family:"JetBrains Mono","Fira Code","SFMono-Regular",monospace;letter-spacing:1px;font-size:14px;background:rgba(15, 23, 42, 0.9);padding:6px 10px;border-radius:10px;border:1px dashed rgba(148, 163, 184, 0.4)}
+  .session-actions{display:flex;gap:8px;flex-wrap:wrap}
+  .session-actions .btn{flex-shrink:0}
+  .tag-list{display:flex;flex-wrap:wrap;gap:8px;margin-top:8px}
+  .tag{
+    display:inline-flex;
+    align-items:center;
+    gap:6px;
+    background:rgba(148, 163, 184, 0.1);
+    color:#dbeafe;
+    padding:8px 12px;
+    border-radius:999px;
+    font-size:13px;
+    text-transform:uppercase;
+    letter-spacing:1px;
+  }
+  @media (max-width:900px){
+    body{padding:24px}
+    .card{padding:24px;border-radius:22px}
+  }
+  @media (max-width:640px){
+    body{padding:18px;align-items:flex-start}
+    .app{gap:16px}
+    .actions{flex-direction:column}
+    .actions .btn{width:100%}
+    .deck{flex-direction:column}
+    .profile{min-height:unset}
+    .swipe-head{flex-direction:column;align-items:flex-start;gap:8px}
+  }
+</style>
+</head>
+<body>
+<div class="app">
+  <div class="card">
+    <h1>Yoobee Connect · Swipe</h1>
+    <p class="sub">Find peers with similar backgrounds and interests across campuses. Mutual 👍 unlocks names and contact details so you can connect directly.</p>
+
+    <div id="screen-profile">
+      <div class="row">
+        <div>
+          <label>Name</label>
+          <input id="name" placeholder="e.g., Aroha T." />
+        </div>
+        <div>
+          <label>Campus</label>
+          <select id="campus">
+            <option value="">Select campus</option>
+            <option>Auckland1</option>
+            <option>Auckland2</option>
+            <option>Auckland3</option>
+            <option>Christchurch</option>
+          </select>
+        </div>
+        <div>
+          <label>Country</label>
+          <select id="country">
+            <option value="">Select country</option>
+            <option>Afghanistan</option>
+            <option>Albania</option>
+            <option>Algeria</option>
+            <option>Andorra</option>
+            <option>Angola</option>
+            <option>Antigua and Barbuda</option>
+            <option>Argentina</option>
+            <option>Armenia</option>
+            <option>Australia</option>
+            <option>Austria</option>
+            <option>Azerbaijan</option>
+            <option>Bahamas</option>
+            <option>Bahrain</option>
+            <option>Bangladesh</option>
+            <option>Barbados</option>
+            <option>Belarus</option>
+            <option>Belgium</option>
+            <option>Belize</option>
+            <option>Benin</option>
+            <option>Bhutan</option>
+            <option>Bolivia</option>
+            <option>Bosnia and Herzegovina</option>
+            <option>Botswana</option>
+            <option>Brazil</option>
+            <option>Brunei</option>
+            <option>Bulgaria</option>
+            <option>Burkina Faso</option>
+            <option>Burundi</option>
+            <option>Cabo Verde</option>
+            <option>Cambodia</option>
+            <option>Cameroon</option>
+            <option>Canada</option>
+            <option>Central African Republic</option>
+            <option>Chad</option>
+            <option>Chile</option>
+            <option>China</option>
+            <option>Colombia</option>
+            <option>Comoros</option>
+            <option>Congo, Democratic Republic of the</option>
+            <option>Congo, Republic of the</option>
+            <option>Costa Rica</option>
+            <option>Croatia</option>
+            <option>Cuba</option>
+            <option>Cyprus</option>
+            <option>Czechia</option>
+            <option>Denmark</option>
+            <option>Djibouti</option>
+            <option>Dominica</option>
+            <option>Dominican Republic</option>
+            <option>Ecuador</option>
+            <option>Egypt</option>
+            <option>El Salvador</option>
+            <option>Equatorial Guinea</option>
+            <option>Eritrea</option>
+            <option>Estonia</option>
+            <option>Eswatini</option>
+            <option>Ethiopia</option>
+            <option>Fiji</option>
+            <option>Finland</option>
+            <option>France</option>
+            <option>Gabon</option>
+            <option>Gambia</option>
+            <option>Georgia</option>
+            <option>Germany</option>
+            <option>Ghana</option>
+            <option>Greece</option>
+            <option>Grenada</option>
+            <option>Guatemala</option>
+            <option>Guinea</option>
+            <option>Guinea-Bissau</option>
+            <option>Guyana</option>
+            <option>Haiti</option>
+            <option>Honduras</option>
+            <option>Hungary</option>
+            <option>Iceland</option>
+            <option>India</option>
+            <option>Indonesia</option>
+            <option>Iran</option>
+            <option>Iraq</option>
+            <option>Ireland</option>
+            <option>Israel</option>
+            <option>Italy</option>
+            <option>Jamaica</option>
+            <option>Japan</option>
+            <option>Jordan</option>
+            <option>Kazakhstan</option>
+            <option>Kenya</option>
+            <option>Kiribati</option>
+            <option>Korea, North</option>
+            <option>Korea, South</option>
+            <option>Kosovo</option>
+            <option>Kuwait</option>
+            <option>Kyrgyzstan</option>
+            <option>Laos</option>
+            <option>Latvia</option>
+            <option>Lebanon</option>
+            <option>Lesotho</option>
+            <option>Liberia</option>
+            <option>Libya</option>
+            <option>Liechtenstein</option>
+            <option>Lithuania</option>
+            <option>Luxembourg</option>
+            <option>Madagascar</option>
+            <option>Malawi</option>
+            <option>Malaysia</option>
+            <option>Maldives</option>
+            <option>Mali</option>
+            <option>Malta</option>
+            <option>Marshall Islands</option>
+            <option>Mauritania</option>
+            <option>Mauritius</option>
+            <option>Mexico</option>
+            <option>Micronesia</option>
+            <option>Moldova</option>
+            <option>Monaco</option>
+            <option>Mongolia</option>
+            <option>Montenegro</option>
+            <option>Morocco</option>
+            <option>Mozambique</option>
+            <option>Myanmar</option>
+            <option>Namibia</option>
+            <option>Nauru</option>
+            <option>Nepal</option>
+            <option>Netherlands</option>
+            <option>New Zealand</option>
+            <option>Nicaragua</option>
+            <option>Niger</option>
+            <option>Nigeria</option>
+            <option>North Macedonia</option>
+            <option>Norway</option>
+            <option>Oman</option>
+            <option>Pakistan</option>
+            <option>Palau</option>
+            <option>Panama</option>
+            <option>Papua New Guinea</option>
+            <option>Paraguay</option>
+            <option>Peru</option>
+            <option>Philippines</option>
+            <option>Poland</option>
+            <option>Portugal</option>
+            <option>Qatar</option>
+            <option>Romania</option>
+            <option>Russia</option>
+            <option>Rwanda</option>
+            <option>Saint Kitts and Nevis</option>
+            <option>Saint Lucia</option>
+            <option>Saint Vincent and the Grenadines</option>
+            <option>Samoa</option>
+            <option>San Marino</option>
+            <option>Sao Tome and Principe</option>
+            <option>Saudi Arabia</option>
+            <option>Senegal</option>
+            <option>Serbia</option>
+            <option>Seychelles</option>
+            <option>Sierra Leone</option>
+            <option>Singapore</option>
+            <option>Slovakia</option>
+            <option>Slovenia</option>
+            <option>Solomon Islands</option>
+            <option>Somalia</option>
+            <option>South Africa</option>
+            <option>South Sudan</option>
+            <option>Spain</option>
+            <option>Sri Lanka</option>
+            <option>Sudan</option>
+            <option>Suriname</option>
+            <option>Sweden</option>
+            <option>Switzerland</option>
+            <option>Syria</option>
+            <option>Taiwan</option>
+            <option>Tajikistan</option>
+            <option>Tanzania</option>
+            <option>Thailand</option>
+            <option>Timor-Leste</option>
+            <option>Togo</option>
+            <option>Tonga</option>
+            <option>Trinidad and Tobago</option>
+            <option>Tunisia</option>
+            <option>Turkey</option>
+            <option>Turkmenistan</option>
+            <option>Tuvalu</option>
+            <option>Uganda</option>
+            <option>Ukraine</option>
+            <option>United Arab Emirates</option>
+            <option>United Kingdom</option>
+            <option>United States</option>
+            <option>Uruguay</option>
+            <option>Uzbekistan</option>
+            <option>Vanuatu</option>
+            <option>Vatican City</option>
+            <option>Venezuela</option>
+            <option>Vietnam</option>
+            <option>Yemen</option>
+            <option>Zambia</option>
+            <option>Zimbabwe</option>
+          </select>
+        </div>
+      </div>
+
+      <div class="row">
+        <div>
+          <label>Background (e.g., Nursing, IT, Design)</label>
+          <input id="background" />
+        </div>
+        <div>
+          <label>Teams Email (revealed only on match)</label>
+          <input id="teams" placeholder="your.name@yoobee.ac.nz" />
+        </div>
+      </div>
+
+      <label>Interests (comma-separated)</label>
+      <input id="interests" placeholder="health-tech, UX, data viz" />
+
+      <div class="actions">
+        <button class="btn primary" id="btn-start">Save & Start Swiping</button>
+        <button class="btn ghost" id="btn-restore">I have a Join Code</button>
+      </div>
+      <p class="hint">We store a one-time <b>Join Code</b> in your browser. If you switch devices, use “I have a Join Code”.</p>
+      <div id="restore-form" style="display:none;margin-top:8px">
+        <label>Join Code</label>
+        <input id="restore-code" placeholder="e.g., Q7M3KX" />
+        <div class="actions">
+          <button class="btn" id="btn-restore-do">Restore Session</button>
+        </div>
+      </div>
+      <div class="hr"></div>
+      <div class="muted">Privacy: until you match, others only see your country, background, and interests. Names, campuses, and email unlock after a mutual 👍.</div>
+    </div>
+
+    <div id="screen-swipe" style="display:none">
+      <div class="swipe-head">
+        <h3>Swipe candidates</h3>
+      </div>
+      <div class="session-bar" id="session-bar">
+        <div>
+          <div class="muted" style="margin-bottom:4px;font-size:13px">Your Join Code</div>
+          <div class="code" id="session-code">—</div>
+        </div>
+        <div class="session-actions">
+          <button class="btn ghost" id="btn-copy">Copy Code</button>
+          <button class="btn" id="btn-logout">Log out &amp; reset</button>
+        </div>
+      </div>
+      <div class="match-card" id="match-card">
+        <div class="match-head">
+          <div>
+            <h3>Your matches</h3>
+            <div class="match-limit" id="match-limit-status">Up to 3 matches every 24 hours.</div>
+          </div>
+          <div class="match-head-actions">
+            <button class="btn ghost" id="btn-match-refresh" data-default-text="Refresh matches" data-loading-text="Refreshing…">Refresh matches</button>
+          </div>
+        </div>
+        <div id="match-alert" class="match-list"></div>
+      </div>
+      <div class="deck">
+        <div class="profile center loader-wrap" id="loading" style="display:none">
+          <div class="loader"></div>
+          <div class="muted">Loading candidates…</div>
+        </div>
+        <div class="profile" id="card" style="display:none">
+          <div class="muted">Candidate</div>
+          <h2 id="p-name" style="margin:6px 0 0"></h2>
+          <div id="p-campus" class="tag-list"></div>
+          <div id="p-bg" style="margin-top:6px"></div>
+          <div class="badges" id="p-interests"></div>
+          <div class="hr"></div>
+          <div class="hint">Icebreakers: What brought you to this field? Favourite local study spot? One fun fact?</div>
+        </div>
+        <div class="profile center" id="empty" style="display:none" data-default-title="No more candidates right now" data-default-body="Hang tight; others are still joining. You can revisit in a few seconds." data-limit-title="Match limit reached" data-limit-body="You hit 3 matches. New suggestions unlock once 24 hours have passed.">
+          <div>
+            <h3>No more candidates right now</h3>
+            <p class="muted">Hang tight; others are still joining. You can revisit in a few seconds.</p>
+            <div class="actions center" style="justify-content:center">
+              <button class="btn" id="btn-refresh" data-default-text="Refresh" data-limit-text="Come back later">Refresh</button>
+            </div>
+          </div>
+        </div>
+      </div>
+      <div class="actions" id="swipe-actions" style="display:none">
+        <button class="btn ghost" id="btn-no">👎 Pass</button>
+        <button class="btn primary" id="btn-yes">👍 Connect</button>
+      </div>
+    </div>
+
+  </div>
+</div>
+
+<script>
+const API = "https://script.google.com/macros/s/AKfycbxflqP3IsvUZVC5AZbIr470JkBEXfcYTrxHkBRlpIq7AI3kUR2yQPB8tWm2W9ms03ME/exec";
+let joinCode = localStorage.getItem("joinCode") || null;
+let myProfile = null;
+let deck = [];
+let current = null;
+const MATCH_LIMIT = 3;
+const MATCH_WINDOW_MS = 24 * 60 * 60 * 1000;
+const MATCH_STORAGE_KEY = 'matchHistory';
+const MATCH_HISTORY_MAX = 50;
+function show(id){ document.getElementById(id).style.display='block'; }
+function hide(id){ document.getElementById(id).style.display='none'; }
+function pills(parent, arr){
+  parent.innerHTML='';
+  (arr||[]).forEach(v=>{
+    const span=document.createElement('span');
+    span.className='pill'; span.textContent=v;
+    parent.appendChild(span);
+  });
+}
+
+function maskName(name){
+  const value = (name || '').trim();
+  if(!value) return 'Student';
+  if(value.length <= 2) return value.padEnd(2, '•');
+  return value.slice(0, 2) + '•••';
+}
+
+function safeParse(value){
+  if(!value) return null;
+  try{
+    return JSON.parse(value);
+  }catch(err){
+    return null;
+  }
+}
+
+function getMatchStore(){
+  const parsed = safeParse(localStorage.getItem(MATCH_STORAGE_KEY));
+  return parsed && typeof parsed === 'object' ? parsed : {};
+}
+
+function getMatchHistory(){
+  if(!joinCode) return [];
+  const store = getMatchStore();
+  const history = store[joinCode];
+  return Array.isArray(history) ? history : [];
+}
+
+function saveMatchHistory(history){
+  if(!joinCode) return;
+  const store = getMatchStore();
+  store[joinCode] = Array.isArray(history) ? history.slice(0, MATCH_HISTORY_MAX) : [];
+  localStorage.setItem(MATCH_STORAGE_KEY, JSON.stringify(store));
+}
+
+function recentMatches(list){
+  const entries = Array.isArray(list) ? list : [];
+  const cutoff = Date.now() - MATCH_WINDOW_MS;
+  return entries.filter(entry => entry && typeof entry.ts === 'number' && entry.ts > cutoff);
+}
+
+function normalizeInterests(value){
+  if(Array.isArray(value)){
+    return value.map(v => typeof v === 'string' ? v.trim() : String(v || '').trim()).filter(Boolean);
+  }
+  if(typeof value === 'string'){
+    return value.split(/[,;]+/).map(v => v.trim()).filter(Boolean);
+  }
+  return [];
+}
+
+function normalizePartner(source){
+  const data = source || {};
+  return {
+    name: data.name || data.fullName || data.displayName || 'Match',
+    campus: data.campus || data.campusName || '',
+    country: data.country || data.countryName || '',
+    background: data.background || data.program || data.study || data.major || '',
+    interests: normalizeInterests(data.interests || data.tags || data.skills),
+    teams: data.teams || data.email || data.contact || data.handle || ''
+  };
+}
+
+function buildMatchEntry(raw, fallbackTs){
+  if(!raw) return null;
+  const partnerSource = raw.partner || raw.profile || raw.student || raw.user || raw.target || raw;
+  const numericTsCandidates = [raw.ts, raw.timestamp, raw.time, raw.matchedAt, raw.createdAt, raw.updatedAt];
+  let ts = numericTsCandidates.find(v => typeof v === 'number' && Number.isFinite(v));
+  if(ts === undefined){
+    const stringTsCandidates = [raw.timestamp, raw.time, raw.matchedAt, raw.date, raw.createdAt, raw.updatedAt];
+    for(const candidate of stringTsCandidates){
+      if(typeof candidate === 'string' && candidate){
+        const parsed = Date.parse(candidate);
+        if(!Number.isNaN(parsed)){ ts = parsed; break; }
+      }
+    }
+  }
+  if(ts === undefined){
+    ts = typeof fallbackTs === 'number' && Number.isFinite(fallbackTs) ? fallbackTs : Date.now();
+  }
+  return { ts, partner: normalizePartner(partnerSource) };
+}
+
+function normalizeMatchList(list){
+  return (Array.isArray(list) ? list : [])
+    .map(entry => buildMatchEntry(entry, entry && entry.ts))
+    .filter(Boolean);
+}
+
+function mergeMatchHistories(existing, incoming){
+  const combined = normalizeMatchList([
+    ...(Array.isArray(existing) ? existing : []),
+    ...(Array.isArray(incoming) ? incoming : [])
+  ]);
+  const deduped = new Map();
+  combined.forEach(entry => {
+    const partner = entry.partner || {};
+    const key = [
+      (partner.teams || '').toLowerCase(),
+      (partner.name || '').toLowerCase(),
+      (partner.campus || '').toLowerCase(),
+      (partner.country || '').toLowerCase(),
+      (partner.background || '').toLowerCase()
+    ].join('|');
+    const current = deduped.get(key);
+    if(!current || current.ts < entry.ts){
+      deduped.set(key, entry);
+    }
+  });
+  return Array.from(deduped.values()).sort((a,b)=>b.ts - a.ts).slice(0, MATCH_HISTORY_MAX);
+}
+
+function extractMatchesFromResponse(res){
+  if(!res || typeof res !== 'object') return [];
+  if(Array.isArray(res.matches)) return res.matches;
+  if(res.profile && Array.isArray(res.profile.matches)) return res.profile.matches;
+  if(Array.isArray(res.matchHistory)) return res.matchHistory;
+  if(res.data && Array.isArray(res.data.matches)) return res.data.matches;
+  return [];
+}
+
+function applyServerMatches(rawMatches, options){
+  if(!joinCode) return;
+  const incoming = normalizeMatchList(rawMatches);
+  const shouldReplace = options && options.replace;
+  if(shouldReplace){
+    const canonical = mergeMatchHistories([], incoming);
+    saveMatchHistory(canonical);
+    refreshMatchUI(canonical);
+    return;
+  }
+  const merged = mergeMatchHistories(getMatchHistory(), incoming);
+  saveMatchHistory(merged);
+  refreshMatchUI(merged);
+}
+
+async function syncMatchesFromServer(){
+  if(!joinCode) return;
+  let res = null;
+  try{
+    res = await apiGet({ action:'matches', code:joinCode });
+  }catch(err){
+    console.warn('matches action unavailable, falling back to restore', err);
+  }
+  if(!res || res.error){
+    try{
+      res = await apiGet({ action:'restore', code:joinCode });
+    }catch(err){
+      console.error('Unable to refresh matches from server', err);
+      throw err;
+    }
+  }
+  if(!res) return;
+  if(res.error){
+    throw new Error(res.error);
+  }
+  if(res.ok === false){
+    throw new Error(res.error || 'Unable to refresh matches.');
+  }
+  if(res.profile){
+    myProfile = res.profile;
+  }
+  const matches = extractMatchesFromResponse(res);
+  applyServerMatches(matches, { replace:true });
+}
+
+async function manualMatchRefresh(){
+  const button = document.getElementById('btn-match-refresh');
+  if(button){
+    const defaultText = button.dataset.defaultText || button.textContent || 'Refresh matches';
+    const loadingText = button.dataset.loadingText || 'Refreshing…';
+    button.dataset.defaultText = defaultText;
+    button.dataset.loading = '1';
+    button.disabled = true;
+    button.textContent = loadingText;
+  }
+  try{
+    if(!joinCode){
+      refreshMatchUI([]);
+      return;
+    }
+    await syncMatchesFromServer();
+  }catch(err){
+    console.error('Manual match refresh failed', err);
+    alert(err && err.message ? err.message : 'Unable to refresh matches. Please try again.');
+  }finally{
+    if(button){
+      delete button.dataset.loading;
+      const text = button.dataset.defaultText || 'Refresh matches';
+      button.textContent = text;
+      button.disabled = !joinCode;
+    }
+  }
+}
+
+function renderMatchHistory(history){
+  const container = document.getElementById('match-alert');
+  if(!container) return;
+  container.innerHTML = '';
+  if(!joinCode){
+    const empty = document.createElement('div');
+    empty.className = 'muted';
+    empty.textContent = 'Sign in to view your matches.';
+    container.appendChild(empty);
+    return;
+  }
+  const entries = Array.isArray(history) ? history : getMatchHistory();
+  if(!entries || entries.length === 0){
+    const empty = document.createElement('div');
+    empty.className = 'muted';
+    empty.textContent = 'No matches yet. Mutual 👍 will reveal full details here.';
+    container.appendChild(empty);
+    return;
+  }
+  const sorted = [...entries].sort((a,b)=>b.ts - a.ts);
+  sorted.forEach(entry => {
+    if(!entry || !entry.partner) return;
+    const partner = entry.partner;
+    const item = document.createElement('div');
+    item.className = 'match-entry';
+
+    const title = document.createElement('div');
+    title.className = 'match-entry-title';
+    const nameEl = document.createElement('span');
+    nameEl.textContent = partner.name || 'Match';
+    const timeEl = document.createElement('span');
+    timeEl.className = 'match-entry-time';
+    timeEl.textContent = new Date(entry.ts).toLocaleString();
+    title.appendChild(nameEl);
+    title.appendChild(timeEl);
+    item.appendChild(title);
+
+    const metaValues = [partner.campus, partner.country].filter(Boolean);
+    if(metaValues.length){
+      const meta = document.createElement('div');
+      meta.className = 'match-entry-meta';
+      meta.textContent = metaValues.join(' • ');
+      item.appendChild(meta);
+    }
+
+    if(partner.background){
+      const bg = document.createElement('div');
+      bg.className = 'match-entry-bg';
+      bg.textContent = `Background: ${partner.background}`;
+      item.appendChild(bg);
+    }
+
+    const interests = Array.isArray(partner.interests)
+      ? partner.interests
+      : (typeof partner.interests === 'string'
+          ? partner.interests.split(',').map(v=>v.trim()).filter(Boolean)
+          : []);
+    if(interests.length){
+      const wrap = document.createElement('div');
+      wrap.className = 'badges';
+      pills(wrap, interests);
+      item.appendChild(wrap);
+    }
+
+    if(partner.teams){
+      const actions = document.createElement('div');
+      actions.className = 'match-entry-actions';
+      const label = document.createElement('span');
+      label.textContent = 'Connect via email or Teams: ';
+      const emailLink = document.createElement('a');
+      emailLink.href = `mailto:${partner.teams}`;
+      emailLink.textContent = partner.teams;
+      actions.appendChild(label);
+      actions.appendChild(emailLink);
+      item.appendChild(actions);
+    }else{
+      const fallback = document.createElement('div');
+      fallback.className = 'hint';
+      fallback.textContent = 'Ask your facilitator to share contact details.';
+      item.appendChild(fallback);
+    }
+
+    container.appendChild(item);
+  });
+}
+
+function updateMatchLimitUI(recent){
+  const status = document.getElementById('match-limit-status');
+  if(!status) return;
+  if(!joinCode){
+    status.textContent = `Up to ${MATCH_LIMIT} matches every 24 hours.`;
+    return;
+  }
+  const list = Array.isArray(recent) ? recent : recentMatches(getMatchHistory());
+  const remaining = Math.max(0, MATCH_LIMIT - list.length);
+  if(remaining > 0){
+    status.textContent = `${remaining} match${remaining === 1 ? '' : 'es'} remaining in this 24-hour window.`;
+  }else if(list.length){
+    const soonestExpiry = Math.min(...list.map(entry => entry.ts)) + MATCH_WINDOW_MS;
+    const nextDate = new Date(soonestExpiry);
+    status.textContent = `Match limit reached. New suggestions after ${nextDate.toLocaleString([], { hour: '2-digit', minute: '2-digit' })}.`;
+  }else{
+    status.textContent = `Up to ${MATCH_LIMIT} matches every 24 hours.`;
+  }
+}
+
+function updateEmptyState(limitActive){
+  const empty = document.getElementById('empty');
+  if(!empty) return;
+  const titleEl = empty.querySelector('h3');
+  const bodyEl = empty.querySelector('p');
+  const refreshBtn = document.getElementById('btn-refresh');
+  if(limitActive){
+    if(titleEl) titleEl.textContent = empty.dataset.limitTitle || 'Match limit reached';
+    if(bodyEl) bodyEl.textContent = empty.dataset.limitBody || 'You hit the daily match limit. Check back later.';
+    if(refreshBtn){
+      refreshBtn.disabled = true;
+      refreshBtn.textContent = refreshBtn.dataset.limitText || 'Come back later';
+    }
+  }else{
+    if(titleEl) titleEl.textContent = empty.dataset.defaultTitle || 'No more candidates right now';
+    if(bodyEl) bodyEl.textContent = empty.dataset.defaultBody || 'Hang tight; others are still joining. You can revisit in a few seconds.';
+    if(refreshBtn){
+      refreshBtn.disabled = false;
+      refreshBtn.textContent = refreshBtn.dataset.defaultText || 'Refresh';
+    }
+  }
+}
+
+function refreshMatchUI(history){
+  const provided = Array.isArray(history) ? history : undefined;
+  const refreshBtn = document.getElementById('btn-match-refresh');
+  if(refreshBtn){
+    const defaultText = refreshBtn.dataset.defaultText || refreshBtn.textContent || 'Refresh matches';
+    if(!refreshBtn.dataset.defaultText){
+      refreshBtn.dataset.defaultText = defaultText;
+    }
+    if(refreshBtn.dataset.loading === '1'){
+      refreshBtn.disabled = true;
+    }else{
+      refreshBtn.disabled = !joinCode;
+      refreshBtn.textContent = refreshBtn.dataset.defaultText || defaultText;
+    }
+  }
+  renderMatchHistory(provided);
+  if(!joinCode){
+    updateMatchLimitUI([]);
+    updateEmptyState(false);
+    return;
+  }
+  const list = provided !== undefined ? provided : getMatchHistory();
+  const recent = recentMatches(list);
+  updateMatchLimitUI(recent);
+  updateEmptyState(recent.length >= MATCH_LIMIT);
+}
+
+function matchesRemaining(){
+  if(!joinCode){
+    updateMatchLimitUI([]);
+    updateEmptyState(false);
+    return MATCH_LIMIT;
+  }
+  const history = getMatchHistory();
+  const recent = recentMatches(history);
+  const remaining = Math.max(0, MATCH_LIMIT - recent.length);
+  updateMatchLimitUI(recent);
+  updateEmptyState(recent.length >= MATCH_LIMIT);
+  return remaining;
+}
+
+function recordMatch(partner){
+  if(!joinCode) return;
+  const merged = mergeMatchHistories(getMatchHistory(), [{ partner, ts: Date.now() }]);
+  saveMatchHistory(merged);
+  refreshMatchUI(merged);
+}
+
+async function apiPost(body){
+  const r = await fetch(API, {
+    method:'POST',
+    headers:{
+      'Content-Type':'application/json'
+    },
+    body:JSON.stringify(body),
+    cache:'no-store'
+  });
+  return await r.json();
+}
+async function apiGet(params){
+  const query = new URLSearchParams(params || {});
+  query.set('_', Date.now().toString());
+  const url = API + "?" + query.toString();
+  const r = await fetch(url, { cache:'no-store' });
+  return await r.json();
+}
+
+function renderCard(p){
+  if(!p){ hide('card'); show('empty'); hide('swipe-actions'); return; }
+  show('card'); hide('empty'); show('swipe-actions');
+  document.getElementById('p-name').textContent = maskName(p.name);
+  const campusEl = document.getElementById('p-campus');
+  campusEl.innerHTML = '';
+  [p.country].filter(Boolean).forEach(value => {
+    const tag = document.createElement('span');
+    tag.className = 'tag';
+    tag.textContent = value;
+    campusEl.appendChild(tag);
+  });
+  campusEl.style.display = campusEl.childElementCount ? 'flex' : 'none';
+  document.getElementById('p-bg').textContent = p.background ? "Background: " + p.background : '';
+  pills(document.getElementById('p-interests'), p.interests || []);
+}
+
+function updateSessionUI(){
+  const bar = document.getElementById('session-bar');
+  const codeEl = document.getElementById('session-code');
+  if(joinCode){
+    codeEl.textContent = joinCode;
+    bar.style.display = 'flex';
+  }else{
+    codeEl.textContent = '—';
+    bar.style.display = 'none';
+  }
+}
+
+async function copyJoinCode(){
+  if(!joinCode) return;
+  const copyBtn = document.getElementById('btn-copy');
+  const original = copyBtn.textContent;
+  try{
+    if(navigator.clipboard && navigator.clipboard.writeText){
+      await navigator.clipboard.writeText(joinCode);
+    }else{
+      throw new Error('Clipboard API unavailable');
+    }
+    copyBtn.textContent = 'Copied!';
+  }catch(err){
+    window.prompt('Copy your Join Code', joinCode);
+    copyBtn.textContent = 'Copy Code';
+    return;
+  }
+  setTimeout(()=>{ copyBtn.textContent = original; }, 1600);
+}
+
+function logout(){
+  localStorage.removeItem('joinCode');
+  joinCode = null;
+  myProfile = null;
+  deck = [];
+  current = null;
+  document.getElementById('restore-code').value = '';
+  document.getElementById('btn-copy').textContent = 'Copy Code';
+  hide('screen-swipe');
+  show('screen-profile');
+  hide('restore-form');
+  updateSessionUI();
+  refreshMatchUI();
+}
+
+function setLoading(state){
+  const loader = document.getElementById('loading');
+  if(state){
+    loader.style.display = 'flex';
+    hide('card');
+    hide('empty');
+    hide('swipe-actions');
+  }else{
+    loader.style.display = 'none';
+  }
+}
+
+async function nextCard(){
+  if(matchesRemaining() <= 0){
+    deck = [];
+    current = null;
+    renderCard(null);
+    return;
+  }
+  if(deck.length===0){
+    setLoading(true);
+    try{
+      const res = await apiGet({ action:'candidates', code:joinCode });
+      deck = res.candidates || [];
+    }catch(err){
+      console.error(err);
+      alert('Unable to load candidates. Please try again.');
+      renderCard(null);
+      return;
+    }finally{
+      setLoading(false);
+    }
+  }
+  current = deck.shift() || null;
+  renderCard(current);
+}
+
+async function onSwipe(dir){
+  if(!current) return;
+  const res = await apiPost({ action:'swipe', code:joinCode, target:current.code, dir });
+  if(res.matched && res.partner){
+    recordMatch(res.partner);
+  }
+  const extraMatches = extractMatchesFromResponse(res);
+  if(extraMatches.length){
+    applyServerMatches(extraMatches);
+  }
+  await nextCard();
+}
+
+async function saveProfile(){
+  const name = document.getElementById('name').value.trim();
+  const campus = document.getElementById('campus').value.trim();
+  const country = document.getElementById('country').value.trim();
+  const background = document.getElementById('background').value.trim();
+  const teams = document.getElementById('teams').value.trim();
+  const interests = document.getElementById('interests').value.split(',').map(s=>s.trim()).filter(Boolean);
+
+  if(!name || !campus || !country || !background){ alert("Please complete Name, Campus, Country, and Background."); return; }
+
+  const res = await apiPost({ action:'register', name, campus, country, background, interests, teams });
+  if(!res.ok){ alert(res.error || "Error"); return; }
+  joinCode = res.code;
+  localStorage.setItem('joinCode', joinCode);
+  myProfile = res.profile;
+  updateSessionUI();
+  const matches = extractMatchesFromResponse(res);
+  if(matches.length){
+    applyServerMatches(matches, { replace:true });
+  }else{
+    refreshMatchUI([]);
+  }
+
+  hide('screen-profile'); show('screen-swipe');
+  await nextCard();
+}
+
+async function restore(){
+  const code = document.getElementById('restore-code').value.trim();
+  if(!code){ alert('Enter your Join Code'); return; }
+  const res = await apiGet({ action:'restore', code });
+  if(!res.ok){ alert(res.error || 'Invalid code'); return; }
+  joinCode = code; localStorage.setItem('joinCode', joinCode);
+  myProfile = res.profile;
+  updateSessionUI();
+  const matches = extractMatchesFromResponse(res);
+  if(matches.length){
+    applyServerMatches(matches, { replace:true });
+  }else{
+    refreshMatchUI();
+  }
+  hide('screen-profile'); show('screen-swipe');
+  await nextCard();
+}
+
+document.getElementById('btn-start').onclick = saveProfile;
+document.getElementById('btn-no').onclick = ()=>onSwipe('left');
+document.getElementById('btn-yes').onclick = ()=>onSwipe('right');
+document.getElementById('btn-match-refresh').onclick = manualMatchRefresh;
+document.getElementById('btn-refresh').onclick = nextCard;
+document.getElementById('btn-copy').onclick = copyJoinCode;
+document.getElementById('btn-logout').onclick = ()=>{
+  if(confirm('Log out and clear this device\'s session?')){
+    logout();
+  }
+};
+
+document.getElementById('btn-restore').onclick = ()=>show('restore-form');
+document.getElementById('btn-restore-do').onclick = restore;
+
+// Auto-restore if joinCode exists
+(async function boot(){
+  updateSessionUI();
+  refreshMatchUI(joinCode ? getMatchHistory() : []);
+  if(joinCode){
+    const res = await apiGet({ action:'restore', code:joinCode });
+    if(res.ok){
+      myProfile = res.profile;
+      const matches = extractMatchesFromResponse(res);
+      if(matches.length){
+        applyServerMatches(matches, { replace:true });
+      }else{
+        refreshMatchUI();
+      }
+      hide('screen-profile'); show('screen-swipe');
+      await nextCard();
+    }else{
+      logout();
+      alert('Saved session expired or was not found. Please enter a Join Code or create a new profile.');
+    }
+  }
+})();
+</script>
+</body>
+</html>
+
+