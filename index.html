<!doctype html>
<html lang="en">
<head>
<meta charset="utf-8" />
<meta name="viewport" content="width=device-width, initial-scale=1" />
<title>Yoobee Connect · Swipe</title>
<style>
  :root {
    --bg: #0f172a;
    --bg-soft: #101b37;
    --card: rgba(13, 23, 45, 0.82);
    --border: rgba(148, 163, 184, 0.18);
    --text: #f8fafc;
    --muted: #9ca3af;
    --acc: #38bdf8;
    --accent-soft: rgba(56, 189, 248, 0.12);
    --shadow: 0 25px 60px rgba(15, 23, 42, 0.45);
  }
  * { box-sizing: border-box; }
  body{
    margin:0;
    font-family:"Inter", system-ui, -apple-system, Segoe UI, Roboto, sans-serif;
    background:radial-gradient(circle at 0% 0%, rgba(56,189,248,0.22), transparent 40%),
               radial-gradient(circle at 100% 0%, rgba(16,185,129,0.18), transparent 45%),
               linear-gradient(180deg, #0b1022 0%, #0f172a 60%, #0b162f 100%);
    color:var(--text);
    display:flex;
    min-height:100vh;
    align-items:center;
    justify-content:center;
    padding:32px;
  }
  .app{width:100%;max-width:760px;display:flex;flex-direction:column;gap:20px}
  .card{
    background:var(--card);
    border:1px solid var(--border);
    border-radius:26px;
    padding:28px;
    box-shadow:var(--shadow);
    backdrop-filter:blur(16px);
  }
  h1{margin:0 0 8px;font-weight:700;letter-spacing:.2px;font-size:30px}
  .sub{color:var(--muted);margin:0 0 20px;font-size:16px;line-height:1.5}
  label{display:block;margin:12px 0 8px;color:#cbd5f5;font-size:14px;font-weight:600}
  input,select,textarea{
    width:100%;
    padding:12px 14px;
    border-radius:14px;
    border:1px solid rgba(148, 163, 184, 0.3);
    background:rgba(15, 23, 42, 0.65);
    color:var(--text);
    transition:border 0.2s, box-shadow 0.2s;
    font-size:15px;
  }
  input:focus,select:focus,textarea:focus{
    outline:none;
    border-color:rgba(56, 189, 248, 0.8);
    box-shadow:0 0 0 4px var(--accent-soft);
  }
  select{appearance:none;background-image:url('data:image/svg+xml,%3Csvg width="12" height="8" viewBox="0 0 12 8" fill="none" xmlns="http://www.w3.org/2000/svg"%3E%3Cpath d="M1.41 0.589844L6 5.16984L10.59 0.589844L12 1.99984L6 7.99984L0 1.99984L1.41 0.589844Z" fill="%23cbd5f5"/%3E%3C/svg%3E');background-repeat:no-repeat;background-position:right 14px center;background-size:12px}
  .row{display:flex;flex-wrap:wrap;gap:16px}
  .row > div{flex:1 1 240px;min-width:0}
  .btn{
    appearance:none;
    border:0;
    border-radius:14px;
    padding:12px 18px;
    background:rgba(15, 23, 42, 0.75);
    color:#e5f2ff;
    font-weight:650;
    cursor:pointer;
    transition:transform 0.15s ease, box-shadow 0.2s ease, background 0.2s;
  }
  .btn:hover{transform:translateY(-1px);box-shadow:0 10px 25px rgba(15,23,42,0.35)}
  .btn.primary{background:linear-gradient(135deg,#06b6d4,#38bdf8);color:#0b1220}
  .btn.primary:hover{box-shadow:0 15px 30px rgba(56,189,248,0.4)}
  .btn.ghost{background:transparent;border:1px solid rgba(148, 163, 184, 0.35);color:#e2e8f0}
  .actions{display:flex;gap:12px;margin-top:18px;flex-wrap:wrap}
  .deck{display:flex;gap:18px;align-items:stretch;margin-top:16px;flex-wrap:wrap}
  .profile{flex:1 1 300px;border:1px solid rgba(148,163,184,0.16);border-radius:20px;padding:20px;background:rgba(9,16,31,0.75);min-height:220px;display:flex;flex-direction:column;justify-content:space-between}
  .pill{display:inline-flex;align-items:center;gap:6px;background:rgba(56,189,248,0.16);border:1px solid rgba(56,189,248,0.35);border-radius:999px;padding:6px 12px;margin:4px 6px 0 0;color:#cde8ff;font-size:13px;font-weight:500}
  .badges{margin-top:10px;display:flex;flex-wrap:wrap}
  .foot{margin-top:16px;color:#93a3c7;font-size:14px;line-height:1.5}
  .hr{height:1px;background:rgba(148,163,184,0.14);margin:18px 0}
  .muted{color:#9ca3af}
  .center{display:flex;align-items:center;justify-content:center;text-align:center}
  .match{border:1px solid rgba(16,185,129,0.35);background:rgba(16,185,129,0.08);padding:16px;border-radius:16px;margin-top:16px;line-height:1.5}
  .swipe-head{display:flex;align-items:center;justify-content:space-between;gap:12px;margin:4px 0 18px}
  .swipe-head h3{margin:0;font-size:22px;font-weight:650}
<<<<<<< HEAD
=======
  .timer-label{display:inline-flex;align-items:center;gap:8px;font-size:14px;color:#cbd5f5;background:rgba(134,239,172,0.1);padding:8px 12px;border-radius:12px;border:1px solid rgba(134,239,172,0.35)}
  .timer{font-variant-numeric:tabular-nums;color:#bbf7d0;font-weight:700;letter-spacing:1px}
>>>>>>> 4bf6cecc
  .hint{font-size:13px;color:#a3b2d6;line-height:1.5}
  .tag-list{display:flex;flex-wrap:wrap;gap:8px;margin-top:8px}
  .tag{
    display:inline-flex;
    align-items:center;
    gap:6px;
    background:rgba(148, 163, 184, 0.1);
    color:#dbeafe;
    padding:8px 12px;
    border-radius:999px;
    font-size:13px;
    text-transform:uppercase;
    letter-spacing:1px;
  }
<<<<<<< HEAD
  .profile-line{margin-top:12px;font-size:15px;line-height:1.5;color:#e2e8f0}
  .section-label{margin-top:16px;text-transform:uppercase;font-size:12px;letter-spacing:1.4px;color:rgba(203,213,225,0.8)}
  .loader{
    position:fixed;
    inset:0;
    background:rgba(8, 15, 30, 0.72);
    backdrop-filter:blur(10px);
    display:none;
    align-items:center;
    justify-content:center;
    flex-direction:column;
    gap:12px;
    z-index:1000;
    text-align:center;
    color:#e2e8f0;
    padding:24px;
  }
  .spinner{
    width:46px;
    height:46px;
    border-radius:50%;
    border:4px solid rgba(148,163,184,0.3);
    border-top-color:var(--acc);
    animation:spin 0.9s linear infinite;
  }
  @keyframes spin{from{transform:rotate(0deg);}to{transform:rotate(360deg);}}
  body.is-loading .btn{pointer-events:none;opacity:0.6}
  .match-details{margin-top:12px;display:flex;flex-direction:column;gap:8px;font-size:14px;color:#d1e3ff}
  .match-details b{font-weight:600;color:#f8fafc}
  .match-line{display:flex;flex-direction:column;gap:4px;background:rgba(148,163,184,0.08);padding:10px 12px;border-radius:12px}
  .match-line span{color:#9ca3af;text-transform:uppercase;letter-spacing:1px;font-size:11px;display:block;margin-bottom:2px}
  .match-line div{color:#f8fafc;line-height:1.45}
  .match-actions{margin-top:12px;display:flex;flex-wrap:wrap;gap:8px}
=======
>>>>>>> 4bf6cecc
  @media (max-width:900px){
    body{padding:24px}
    .card{padding:24px;border-radius:22px}
  }
  @media (max-width:640px){
    body{padding:18px;align-items:flex-start}
    .app{gap:16px}
    .actions{flex-direction:column}
    .actions .btn{width:100%}
    .deck{flex-direction:column}
    .profile{min-height:unset}
    .swipe-head{flex-direction:column;align-items:flex-start;gap:8px}
  }
</style>
</head>
<body>
<div class="app">
  <div class="card">
    <h1>Yoobee Connect · Swipe</h1>
    <p class="sub">Find peers with similar backgrounds and interests across campuses. Mutual 👍 unlocks names and contact details so you can connect directly.</p>

    <div id="screen-profile">
      <div class="row">
        <div>
          <label>Name</label>
          <input id="name" placeholder="e.g., Aroha T." />
        </div>
        <div>
          <label>Campus</label>
          <select id="campus">
            <option value="">Select campus</option>
            <option>Auckland1</option>
            <option>Auckland2</option>
            <option>Auckland3</option>
            <option>Christchurch</option>
          </select>
        </div>
        <div>
          <label>Country</label>
          <select id="country">
            <option value="">Select country</option>
            <option>Afghanistan</option>
            <option>Albania</option>
            <option>Algeria</option>
            <option>Andorra</option>
            <option>Angola</option>
            <option>Antigua and Barbuda</option>
            <option>Argentina</option>
            <option>Armenia</option>
            <option>Australia</option>
            <option>Austria</option>
            <option>Azerbaijan</option>
            <option>Bahamas</option>
            <option>Bahrain</option>
            <option>Bangladesh</option>
            <option>Barbados</option>
            <option>Belarus</option>
            <option>Belgium</option>
            <option>Belize</option>
            <option>Benin</option>
            <option>Bhutan</option>
            <option>Bolivia</option>
            <option>Bosnia and Herzegovina</option>
            <option>Botswana</option>
            <option>Brazil</option>
            <option>Brunei</option>
            <option>Bulgaria</option>
            <option>Burkina Faso</option>
            <option>Burundi</option>
            <option>Cabo Verde</option>
            <option>Cambodia</option>
            <option>Cameroon</option>
            <option>Canada</option>
            <option>Central African Republic</option>
            <option>Chad</option>
            <option>Chile</option>
            <option>China</option>
            <option>Colombia</option>
            <option>Comoros</option>
            <option>Congo, Democratic Republic of the</option>
            <option>Congo, Republic of the</option>
            <option>Costa Rica</option>
            <option>Croatia</option>
            <option>Cuba</option>
            <option>Cyprus</option>
            <option>Czechia</option>
            <option>Denmark</option>
            <option>Djibouti</option>
            <option>Dominica</option>
            <option>Dominican Republic</option>
            <option>Ecuador</option>
            <option>Egypt</option>
            <option>El Salvador</option>
            <option>Equatorial Guinea</option>
            <option>Eritrea</option>
            <option>Estonia</option>
            <option>Eswatini</option>
            <option>Ethiopia</option>
            <option>Fiji</option>
            <option>Finland</option>
            <option>France</option>
            <option>Gabon</option>
            <option>Gambia</option>
            <option>Georgia</option>
            <option>Germany</option>
            <option>Ghana</option>
            <option>Greece</option>
            <option>Grenada</option>
            <option>Guatemala</option>
            <option>Guinea</option>
            <option>Guinea-Bissau</option>
            <option>Guyana</option>
            <option>Haiti</option>
            <option>Honduras</option>
            <option>Hungary</option>
            <option>Iceland</option>
            <option>India</option>
            <option>Indonesia</option>
            <option>Iran</option>
            <option>Iraq</option>
            <option>Ireland</option>
            <option>Israel</option>
            <option>Italy</option>
            <option>Jamaica</option>
            <option>Japan</option>
            <option>Jordan</option>
            <option>Kazakhstan</option>
            <option>Kenya</option>
            <option>Kiribati</option>
            <option>Korea, North</option>
            <option>Korea, South</option>
            <option>Kosovo</option>
            <option>Kuwait</option>
            <option>Kyrgyzstan</option>
            <option>Laos</option>
            <option>Latvia</option>
            <option>Lebanon</option>
            <option>Lesotho</option>
            <option>Liberia</option>
            <option>Libya</option>
            <option>Liechtenstein</option>
            <option>Lithuania</option>
            <option>Luxembourg</option>
            <option>Madagascar</option>
            <option>Malawi</option>
            <option>Malaysia</option>
            <option>Maldives</option>
            <option>Mali</option>
            <option>Malta</option>
            <option>Marshall Islands</option>
            <option>Mauritania</option>
            <option>Mauritius</option>
            <option>Mexico</option>
            <option>Micronesia</option>
            <option>Moldova</option>
            <option>Monaco</option>
            <option>Mongolia</option>
            <option>Montenegro</option>
            <option>Morocco</option>
            <option>Mozambique</option>
            <option>Myanmar</option>
            <option>Namibia</option>
            <option>Nauru</option>
            <option>Nepal</option>
            <option>Netherlands</option>
            <option>New Zealand</option>
            <option>Nicaragua</option>
            <option>Niger</option>
            <option>Nigeria</option>
            <option>North Macedonia</option>
            <option>Norway</option>
            <option>Oman</option>
            <option>Pakistan</option>
            <option>Palau</option>
            <option>Panama</option>
            <option>Papua New Guinea</option>
            <option>Paraguay</option>
            <option>Peru</option>
            <option>Philippines</option>
            <option>Poland</option>
            <option>Portugal</option>
            <option>Qatar</option>
            <option>Romania</option>
            <option>Russia</option>
            <option>Rwanda</option>
            <option>Saint Kitts and Nevis</option>
            <option>Saint Lucia</option>
            <option>Saint Vincent and the Grenadines</option>
            <option>Samoa</option>
            <option>San Marino</option>
            <option>Sao Tome and Principe</option>
            <option>Saudi Arabia</option>
            <option>Senegal</option>
            <option>Serbia</option>
            <option>Seychelles</option>
            <option>Sierra Leone</option>
            <option>Singapore</option>
            <option>Slovakia</option>
            <option>Slovenia</option>
            <option>Solomon Islands</option>
            <option>Somalia</option>
            <option>South Africa</option>
            <option>South Sudan</option>
            <option>Spain</option>
            <option>Sri Lanka</option>
            <option>Sudan</option>
            <option>Suriname</option>
            <option>Sweden</option>
            <option>Switzerland</option>
            <option>Syria</option>
            <option>Taiwan</option>
            <option>Tajikistan</option>
            <option>Tanzania</option>
            <option>Thailand</option>
            <option>Timor-Leste</option>
            <option>Togo</option>
            <option>Tonga</option>
            <option>Trinidad and Tobago</option>
            <option>Tunisia</option>
            <option>Turkey</option>
            <option>Turkmenistan</option>
            <option>Tuvalu</option>
            <option>Uganda</option>
            <option>Ukraine</option>
            <option>United Arab Emirates</option>
            <option>United Kingdom</option>
            <option>United States</option>
            <option>Uruguay</option>
            <option>Uzbekistan</option>
            <option>Vanuatu</option>
            <option>Vatican City</option>
            <option>Venezuela</option>
            <option>Vietnam</option>
            <option>Yemen</option>
            <option>Zambia</option>
            <option>Zimbabwe</option>
          </select>
        </div>
      </div>

      <div class="row">
        <div>
          <label>Background (e.g., Nursing, IT, Design)</label>
          <input id="background" />
        </div>
        <div>
          <label>Teams Email (revealed only on match)</label>
          <input id="teams" placeholder="your.name@yoobee.ac.nz" />
        </div>
      </div>

      <label>Interests (comma-separated)</label>
      <input id="interests" placeholder="health-tech, UX, data viz" />

      <div class="actions">
        <button class="btn primary" id="btn-start">Save & Start Swiping</button>
        <button class="btn ghost" id="btn-restore">I have a Join Code</button>
      </div>
      <p class="hint">We store a one-time <b>Join Code</b> in your browser. If you switch devices, use “I have a Join Code”.</p>
      <div id="restore-form" style="display:none;margin-top:8px">
        <label>Join Code</label>
        <input id="restore-code" placeholder="e.g., Q7M3KX" />
        <div class="actions">
          <button class="btn" id="btn-restore-do">Restore Session</button>
        </div>
      </div>
      <div class="hr"></div>
      <div class="muted">Privacy: until you match, others only see your country, background, and interests. Names, campuses, and email unlock after a mutual 👍.</div>
    </div>

    <div id="screen-swipe" style="display:none">
      <div class="swipe-head">
        <h3>Swipe candidates</h3>
<<<<<<< HEAD
=======
        <div class="timer-label">Time left <span class="timer" id="timer">10:00</span></div>
>>>>>>> 4bf6cecc
      </div>
      <div id="match-alert" class="match" style="display:none"></div>
      <div class="deck">
        <div class="profile" id="card" style="display:none">
<<<<<<< HEAD
          <div class="muted" id="p-status">Name is hidden until you both match.</div>
          <div id="p-country" class="tag-list" style="margin-top:12px"></div>
          <div id="p-bg" class="profile-line"></div>
          <div id="p-interests-wrap" style="display:none">
            <div class="section-label">Interests</div>
            <div class="badges" id="p-interests"></div>
          </div>
          <div class="hr"></div>
          <div class="hint">Think about what you could collaborate on or ask about their journey when you match.</div>
        </div>
=======
          <div class="muted">Candidate</div>
          <h2 id="p-name" style="margin:6px 0 0"></h2>
          <div id="p-campus" class="tag-list"></div>
          <div id="p-bg" style="margin-top:6px"></div>
          <div class="badges" id="p-interests"></div>
          <div class="hr"></div>
          <div class="hint">Icebreakers: What brought you to this field? Favourite local study spot? One fun fact?</div>
        </div>
>>>>>>> 4bf6cecc
        <div class="profile center" id="empty" style="display:none">
          <div>
            <h3>No more candidates right now</h3>
            <p class="muted">Hang tight; others are still joining. You can revisit in a few seconds.</p>
            <div class="actions center" style="justify-content:center">
              <button class="btn" id="btn-refresh">Refresh</button>
            </div>
          </div>
        </div>
      </div>
      <div class="actions" id="swipe-actions" style="display:none">
        <button class="btn ghost" id="btn-no">👎 Pass</button>
        <button class="btn primary" id="btn-yes">👍 Connect</button>
      </div>
    </div>

  </div>
<<<<<<< HEAD
</div>

<div class="loader" id="loader" role="status" aria-live="assertive" aria-hidden="true">
  <div class="spinner" aria-hidden="true"></div>
  <p id="loader-text">Loading...</p>
</div>

<script>
const API = "https://script.google.com/macros/s/AKfycbxflqP3IsvUZVC5AZbIr470JkBEXfcYTrxHkBRlpIq7AI3kUR2yQPB8tWm2W9ms03ME/exec";
let joinCode = localStorage.getItem("joinCode") || null;
let myProfile = null;
let deck = [];
let current = null;
let loadingCount = 0;

function toggleLoader(show, message = 'Working...') {
  const loader = document.getElementById('loader');
  if(!loader) return;
  const text = document.getElementById('loader-text');
  if(show){
    loadingCount++;
    if(message && text) text.textContent = message;
    loader.style.display = 'flex';
    loader.setAttribute('aria-hidden','false');
    document.body.classList.add('is-loading');
  } else {
    loadingCount = Math.max(0, loadingCount-1);
    if(loadingCount===0){
      loader.style.display = 'none';
      loader.setAttribute('aria-hidden','true');
      document.body.classList.remove('is-loading');
    }
  }
}

function escapeHtml(value){
  return String(value ?? '')
    .replace(/&/g,'&amp;')
    .replace(/</g,'&lt;')
    .replace(/>/g,'&gt;')
    .replace(/"/g,'&quot;')
    .replace(/'/g,'&#39;');
}

function asList(value){
  if(Array.isArray(value)) return value.filter(Boolean);
  if(typeof value === 'string'){
    return value.split(',').map(v=>v.trim()).filter(Boolean);
  }
  return [];
}

function show(id, display='block'){
  const el = document.getElementById(id);
  if(!el) return;
  el.style.display = display;
  el.setAttribute('aria-hidden','false');
}

function hide(id){
  const el = document.getElementById(id);
  if(!el) return;
  el.style.display = 'none';
  el.setAttribute('aria-hidden','true');
}

function pills(parent, values){
  if(!parent) return;
  parent.innerHTML='';
  asList(values).forEach(v=>{
    const span=document.createElement('span');
    span.className='pill';
    span.textContent=v;
    parent.appendChild(span);
  });
}

async function apiPost(body, message='Working...'){
  toggleLoader(true, message);
  try{
    const r = await fetch(API, { method:'POST', body:JSON.stringify(body)});
    if(!r.ok) throw new Error('Network response was not ok');
    return await r.json();
  } finally {
    toggleLoader(false);
  }
}

async function apiGet(params, message='Loading...'){
  toggleLoader(true, message);
  try{
    const url = API + "?" + new URLSearchParams(params).toString();
    const r = await fetch(url);
    if(!r.ok) throw new Error('Network response was not ok');
    return await r.json();
  } finally {
    toggleLoader(false);
  }
}

function renderCard(p){
  const cardEl = document.getElementById('card');
  const emptyEl = document.getElementById('empty');
  const actionsEl = document.getElementById('swipe-actions');

  if(!p){
    if(cardEl){
      cardEl.style.display='none';
      cardEl.setAttribute('aria-hidden','true');
    }
    if(emptyEl){
      emptyEl.style.display='flex';
      emptyEl.setAttribute('aria-hidden','false');
    }
    if(actionsEl){
      actionsEl.style.display='none';
    }
    return;
  }

  if(cardEl){
    cardEl.style.display='flex';
    cardEl.setAttribute('aria-hidden','false');
  }
  if(emptyEl){
    emptyEl.style.display='none';
    emptyEl.setAttribute('aria-hidden','true');
  }
  if(actionsEl){
    actionsEl.style.display='flex';
  }

  const statusEl = document.getElementById('p-status');
  if(statusEl){
    statusEl.textContent = 'Name is hidden until you both match.';
  }

  const countryEl = document.getElementById('p-country');
  if(countryEl){
    countryEl.innerHTML='';
    if(p.country){
      const tag=document.createElement('span');
      tag.className='tag';
      tag.textContent=p.country;
      countryEl.appendChild(tag);
      countryEl.style.display='flex';
    } else {
      countryEl.style.display='none';
    }
  }

  const bgEl = document.getElementById('p-bg');
  if(bgEl){
    bgEl.textContent = p.background ? `Background: ${p.background}` : '';
  }

  const interestsWrap = document.getElementById('p-interests-wrap');
  const interestsEl = document.getElementById('p-interests');
  const interests = asList(p.interests);
  if(interestsWrap && interestsEl){
    if(interests.length){
      interestsWrap.style.display='block';
      pills(interestsEl, interests);
    } else {
      interestsWrap.style.display='none';
      interestsEl.innerHTML='';
    }
  }
}

async function nextCard(){
  if(deck.length===0){
    try{
      const res = await apiGet({ action:'candidates', code:joinCode }, 'Finding peers...');
      deck = (res && res.candidates) || [];
    } catch(err){
      console.error(err);
      alert('Unable to load new candidates right now. Please try again in a moment.');
      renderCard(null);
      return;
    }
  }

  current = deck.shift() || null;
  renderCard(current);
}

async function onSwipe(dir){
  if(!current) return;
  let res;
  try{
    res = await apiPost({ action:'swipe', code:joinCode, target:current.code, dir }, dir==='right' ? 'Sending like...' : 'Recording pass...');
  } catch(err){
    console.error(err);
    alert('Unable to send your swipe. Please try again.');
    return;
  }

  if(res && res.matched){
    const partner = res.partner || {};
    const box = document.getElementById('match-alert');
    const lines = [];
    const addLine = (label, value)=>{
      if(!value) return;
      lines.push(`<div class="match-line"><span>${escapeHtml(label)}</span><div>${escapeHtml(value)}</div></div>`);
    };

    const partnerName = partner.name || 'New connection';
    const emailRaw = (partner.teams || '').trim();
    const interestsList = asList(partner.interests);

    addLine('Name', partnerName);
    addLine('Campus', partner.campus);
    addLine('Country', partner.country);
    addLine('Background', partner.background);
    if(interestsList.length){
      addLine('Interests', interestsList.join(', '));
    }
    if(emailRaw){
      addLine('Email', emailRaw);
    }

    if(box){
      const actions = [];
      if(emailRaw){
        const safeEmail = escapeHtml(emailRaw);
        const firstName = escapeHtml(partnerName.split(' ')[0] || 'match');
        actions.push(`<a class="btn primary" href="mailto:${safeEmail}" target="_blank">Email ${firstName}</a>`);
        actions.push(`<a class="btn" href="https://teams.microsoft.com/l/chat/0/0?users=${encodeURIComponent(emailRaw)}" target="_blank">Open in Teams</a>`);
      }
      box.style.display='block';
      box.innerHTML = `
        <b>🎉 It's a match!</b>
        <div class="match-details">
          ${lines.join('')}
        </div>
        ${actions.length ? `<div class="match-actions">${actions.join('')}</div>` : '<div class="hint">Ask your facilitator to help exchange contact details.</div>'}
      `;
    }
  }

  await nextCard();
}

=======
</div>

<script>
const API = "https://script.google.com/macros/s/AKfycbxflqP3IsvUZVC5AZbIr470JkBEXfcYTrxHkBRlpIq7AI3kUR2yQPB8tWm2W9ms03ME/exec";
let joinCode = localStorage.getItem("joinCode") || null;
let myProfile = null;
let deck = [];
let current = null;
let timerId = null, remaining = 10*60; // 10 minutes

function fmtTimer(s){
  const m = Math.floor(s/60), r = s%60;
  return `${m}:${r.toString().padStart(2,'0')}`;
}
function startTimer(){
  clearInterval(timerId);
  document.getElementById('timer').textContent = fmtTimer(remaining);
  timerId = setInterval(()=>{
    remaining = Math.max(0, remaining-1);
    document.getElementById('timer').textContent = fmtTimer(remaining);
    if(remaining===0) clearInterval(timerId);
  },1000);
}

function show(id){ document.getElementById(id).style.display='block'; }
function hide(id){ document.getElementById(id).style.display='none'; }
function pills(parent, arr){
  parent.innerHTML='';
  (arr||[]).forEach(v=>{
    const span=document.createElement('span');
    span.className='pill'; span.textContent=v;
    parent.appendChild(span);
  });
}

async function apiPost(body){
  const r = await fetch(API, { method:'POST',body:JSON.stringify(body)});
  return await r.json();
}
async function apiGet(params){
  const url = API + "?" + new URLSearchParams(params).toString();
  const r = await fetch(url); return await r.json();
}

function renderCard(p){
  if(!p){ hide('card'); show('empty'); hide('swipe-actions'); return; }
  show('card'); hide('empty'); show('swipe-actions');
  document.getElementById('p-name').textContent = p.name || 'Student';
  const campusEl = document.getElementById('p-campus');
  campusEl.innerHTML = '';
  [p.campus, p.country].filter(Boolean).forEach(value => {
    const tag = document.createElement('span');
    tag.className = 'tag';
    tag.textContent = value;
    campusEl.appendChild(tag);
  });
  campusEl.style.display = campusEl.childElementCount ? 'flex' : 'none';
  document.getElementById('p-bg').textContent = p.background ? "Background: " + p.background : '';
  pills(document.getElementById('p-interests'), p.interests || []);
}

async function nextCard(){
  if(deck.length===0){
    const res = await apiGet({ action:'candidates', code:joinCode });
    deck = res.candidates || [];
  }
  current = deck.shift() || null;
  renderCard(current);
}

async function onSwipe(dir){
  if(!current) return;
  const res = await apiPost({ action:'swipe', code:joinCode, target:current.code, dir });
  if(res.matched){
    const box = document.getElementById('match-alert');
    const partner = res.partner;
    box.style.display='block';
    const teamsLink = partner.teams ? `https://teams.microsoft.com/l/chat/0/0?users=${encodeURIComponent(partner.teams)}` : null;
    box.innerHTML = `
      <b>🎉 It's a match with ${partner.name}!</b><br/>
      Campus: ${partner.campus || ''}${partner.country ? ` · Country: ${partner.country}` : ''} · Background: ${partner.background || ''}<br/>
      ${teamsLink ? `<a href="${teamsLink}" target="_blank" class="btn" style="display:inline-block;margin-top:8px">Open Teams chat</a>` : '<span class="hint">Ask your facilitator to share contact</span>'}
    `;
  }
  await nextCard();
}

>>>>>>> 4bf6cecc
async function saveProfile(){
  const name = document.getElementById('name').value.trim();
  const campus = document.getElementById('campus').value.trim();
  const country = document.getElementById('country').value.trim();
  const background = document.getElementById('background').value.trim();
  const teams = document.getElementById('teams').value.trim();
  const interests = document.getElementById('interests').value.split(',').map(s=>s.trim()).filter(Boolean);

<<<<<<< HEAD
  if(!name || !campus || !country || !background){
    alert('Please complete Name, Campus, Country, and Background.');
    return;
  }

  let res;
  try{
    res = await apiPost({ action:'register', name, campus, country, background, interests, teams }, 'Saving your profile...');
  } catch(err){
    console.error(err);
    alert('Unable to save your profile. Please try again.');
    return;
  }

  if(!res || !res.ok){
    alert((res && res.error) || 'Something went wrong.');
    return;
  }

  joinCode = res.code;
  localStorage.setItem('joinCode', joinCode);
  myProfile = res.profile;
  deck = [];
  current = null;

  hide('screen-profile');
  show('screen-swipe');
  hide('restore-form');
  const matchAlert = document.getElementById('match-alert');
  if(matchAlert){
    matchAlert.style.display='none';
  }
  await nextCard();
}

async function restore(){
  const code = document.getElementById('restore-code').value.trim();
  if(!code){
    alert('Enter your Join Code');
    return;
  }

  let res;
  try{
    res = await apiGet({ action:'restore', code }, 'Restoring session...');
  } catch(err){
    console.error(err);
    alert('Unable to restore your session right now. Please try again.');
    return;
  }

  if(!res || !res.ok){
    alert((res && res.error) || 'Invalid code');
    return;
  }

  joinCode = code;
  localStorage.setItem('joinCode', joinCode);
  myProfile = res.profile;
  deck = [];
  current = null;

  hide('screen-profile');
  show('screen-swipe');
  hide('restore-form');
  const matchAlert = document.getElementById('match-alert');
  if(matchAlert){
    matchAlert.style.display='none';
  }
  await nextCard();
}

document.getElementById('btn-start').onclick = saveProfile;
document.getElementById('btn-no').onclick = ()=>onSwipe('left');
document.getElementById('btn-yes').onclick = ()=>onSwipe('right');
document.getElementById('btn-refresh').onclick = ()=>{
  deck = [];
  nextCard();
};

document.getElementById('btn-restore').onclick = ()=>show('restore-form');
document.getElementById('btn-restore-do').onclick = restore;

(async function boot(){
  if(joinCode){
    try{
      const res = await apiGet({ action:'restore', code:joinCode }, 'Restoring session...');
      if(res && res.ok){
        myProfile = res.profile;
        deck = [];
        current = null;
        hide('screen-profile');
        show('screen-swipe');
        hide('restore-form');
        const matchAlert = document.getElementById('match-alert');
        if(matchAlert){
          matchAlert.style.display='none';
        }
        await nextCard();
        return;
      }
      localStorage.removeItem('joinCode');
    } catch(err){
      console.error(err);
      localStorage.removeItem('joinCode');
    }
  }
})();
</script>
=======
  if(!name || !campus || !country || !background){ alert("Please complete Name, Campus, Country, and Background."); return; }

  const res = await apiPost({ action:'register', name, campus, country, background, interests, teams });
  if(!res.ok){ alert(res.error || "Error"); return; }
  joinCode = res.code;
  localStorage.setItem('joinCode', joinCode);
  myProfile = res.profile;

  hide('screen-profile'); show('screen-swipe');
  startTimer();
  await nextCard();
}

async function restore(){
  const code = document.getElementById('restore-code').value.trim();
  if(!code){ alert('Enter your Join Code'); return; }
  const res = await apiGet({ action:'restore', code });
  if(!res.ok){ alert(res.error || 'Invalid code'); return; }
  joinCode = code; localStorage.setItem('joinCode', joinCode);
  myProfile = res.profile;
  hide('screen-profile'); show('screen-swipe');
  startTimer();
  await nextCard();
}

document.getElementById('btn-start').onclick = saveProfile;
document.getElementById('btn-no').onclick = ()=>onSwipe('left');
document.getElementById('btn-yes').onclick = ()=>onSwipe('right');
document.getElementById('btn-refresh').onclick = nextCard;

document.getElementById('btn-restore').onclick = ()=>show('restore-form');
document.getElementById('btn-restore-do').onclick = restore;

// Auto-restore if joinCode exists
(async function boot(){
  if(joinCode){
    const res = await apiGet({ action:'restore', code:joinCode });
    if(res.ok){
      myProfile = res.profile;
      hide('screen-profile'); show('screen-swipe');
      startTimer();
      await nextCard();
    }
  }
})();
</script>
>>>>>>> 4bf6cecc
</body>
</html>


<|MERGE_RESOLUTION|>--- conflicted
+++ resolved
@@ -1,967 +1,553 @@
-<!doctype html>
-<html lang="en">
-<head>
-<meta charset="utf-8" />
-<meta name="viewport" content="width=device-width, initial-scale=1" />
-<title>Yoobee Connect · Swipe</title>
-<style>
-  :root {
-    --bg: #0f172a;
-    --bg-soft: #101b37;
-    --card: rgba(13, 23, 45, 0.82);
-    --border: rgba(148, 163, 184, 0.18);
-    --text: #f8fafc;
-    --muted: #9ca3af;
-    --acc: #38bdf8;
-    --accent-soft: rgba(56, 189, 248, 0.12);
-    --shadow: 0 25px 60px rgba(15, 23, 42, 0.45);
-  }
-  * { box-sizing: border-box; }
-  body{
-    margin:0;
-    font-family:"Inter", system-ui, -apple-system, Segoe UI, Roboto, sans-serif;
-    background:radial-gradient(circle at 0% 0%, rgba(56,189,248,0.22), transparent 40%),
-               radial-gradient(circle at 100% 0%, rgba(16,185,129,0.18), transparent 45%),
-               linear-gradient(180deg, #0b1022 0%, #0f172a 60%, #0b162f 100%);
-    color:var(--text);
-    display:flex;
-    min-height:100vh;
-    align-items:center;
-    justify-content:center;
-    padding:32px;
-  }
-  .app{width:100%;max-width:760px;display:flex;flex-direction:column;gap:20px}
-  .card{
-    background:var(--card);
-    border:1px solid var(--border);
-    border-radius:26px;
-    padding:28px;
-    box-shadow:var(--shadow);
-    backdrop-filter:blur(16px);
-  }
-  h1{margin:0 0 8px;font-weight:700;letter-spacing:.2px;font-size:30px}
-  .sub{color:var(--muted);margin:0 0 20px;font-size:16px;line-height:1.5}
-  label{display:block;margin:12px 0 8px;color:#cbd5f5;font-size:14px;font-weight:600}
-  input,select,textarea{
-    width:100%;
-    padding:12px 14px;
-    border-radius:14px;
-    border:1px solid rgba(148, 163, 184, 0.3);
-    background:rgba(15, 23, 42, 0.65);
-    color:var(--text);
-    transition:border 0.2s, box-shadow 0.2s;
-    font-size:15px;
-  }
-  input:focus,select:focus,textarea:focus{
-    outline:none;
-    border-color:rgba(56, 189, 248, 0.8);
-    box-shadow:0 0 0 4px var(--accent-soft);
-  }
-  select{appearance:none;background-image:url('data:image/svg+xml,%3Csvg width="12" height="8" viewBox="0 0 12 8" fill="none" xmlns="http://www.w3.org/2000/svg"%3E%3Cpath d="M1.41 0.589844L6 5.16984L10.59 0.589844L12 1.99984L6 7.99984L0 1.99984L1.41 0.589844Z" fill="%23cbd5f5"/%3E%3C/svg%3E');background-repeat:no-repeat;background-position:right 14px center;background-size:12px}
-  .row{display:flex;flex-wrap:wrap;gap:16px}
-  .row > div{flex:1 1 240px;min-width:0}
-  .btn{
-    appearance:none;
-    border:0;
-    border-radius:14px;
-    padding:12px 18px;
-    background:rgba(15, 23, 42, 0.75);
-    color:#e5f2ff;
-    font-weight:650;
-    cursor:pointer;
-    transition:transform 0.15s ease, box-shadow 0.2s ease, background 0.2s;
-  }
-  .btn:hover{transform:translateY(-1px);box-shadow:0 10px 25px rgba(15,23,42,0.35)}
-  .btn.primary{background:linear-gradient(135deg,#06b6d4,#38bdf8);color:#0b1220}
-  .btn.primary:hover{box-shadow:0 15px 30px rgba(56,189,248,0.4)}
-  .btn.ghost{background:transparent;border:1px solid rgba(148, 163, 184, 0.35);color:#e2e8f0}
-  .actions{display:flex;gap:12px;margin-top:18px;flex-wrap:wrap}
-  .deck{display:flex;gap:18px;align-items:stretch;margin-top:16px;flex-wrap:wrap}
-  .profile{flex:1 1 300px;border:1px solid rgba(148,163,184,0.16);border-radius:20px;padding:20px;background:rgba(9,16,31,0.75);min-height:220px;display:flex;flex-direction:column;justify-content:space-between}
-  .pill{display:inline-flex;align-items:center;gap:6px;background:rgba(56,189,248,0.16);border:1px solid rgba(56,189,248,0.35);border-radius:999px;padding:6px 12px;margin:4px 6px 0 0;color:#cde8ff;font-size:13px;font-weight:500}
-  .badges{margin-top:10px;display:flex;flex-wrap:wrap}
-  .foot{margin-top:16px;color:#93a3c7;font-size:14px;line-height:1.5}
-  .hr{height:1px;background:rgba(148,163,184,0.14);margin:18px 0}
-  .muted{color:#9ca3af}
-  .center{display:flex;align-items:center;justify-content:center;text-align:center}
-  .match{border:1px solid rgba(16,185,129,0.35);background:rgba(16,185,129,0.08);padding:16px;border-radius:16px;margin-top:16px;line-height:1.5}
-  .swipe-head{display:flex;align-items:center;justify-content:space-between;gap:12px;margin:4px 0 18px}
-  .swipe-head h3{margin:0;font-size:22px;font-weight:650}
-<<<<<<< HEAD
-=======
-  .timer-label{display:inline-flex;align-items:center;gap:8px;font-size:14px;color:#cbd5f5;background:rgba(134,239,172,0.1);padding:8px 12px;border-radius:12px;border:1px solid rgba(134,239,172,0.35)}
-  .timer{font-variant-numeric:tabular-nums;color:#bbf7d0;font-weight:700;letter-spacing:1px}
->>>>>>> 4bf6cecc
-  .hint{font-size:13px;color:#a3b2d6;line-height:1.5}
-  .tag-list{display:flex;flex-wrap:wrap;gap:8px;margin-top:8px}
-  .tag{
-    display:inline-flex;
-    align-items:center;
-    gap:6px;
-    background:rgba(148, 163, 184, 0.1);
-    color:#dbeafe;
-    padding:8px 12px;
-    border-radius:999px;
-    font-size:13px;
-    text-transform:uppercase;
-    letter-spacing:1px;
-  }
-<<<<<<< HEAD
-  .profile-line{margin-top:12px;font-size:15px;line-height:1.5;color:#e2e8f0}
-  .section-label{margin-top:16px;text-transform:uppercase;font-size:12px;letter-spacing:1.4px;color:rgba(203,213,225,0.8)}
-  .loader{
-    position:fixed;
-    inset:0;
-    background:rgba(8, 15, 30, 0.72);
-    backdrop-filter:blur(10px);
-    display:none;
-    align-items:center;
-    justify-content:center;
-    flex-direction:column;
-    gap:12px;
-    z-index:1000;
-    text-align:center;
-    color:#e2e8f0;
-    padding:24px;
-  }
-  .spinner{
-    width:46px;
-    height:46px;
-    border-radius:50%;
-    border:4px solid rgba(148,163,184,0.3);
-    border-top-color:var(--acc);
-    animation:spin 0.9s linear infinite;
-  }
-  @keyframes spin{from{transform:rotate(0deg);}to{transform:rotate(360deg);}}
-  body.is-loading .btn{pointer-events:none;opacity:0.6}
-  .match-details{margin-top:12px;display:flex;flex-direction:column;gap:8px;font-size:14px;color:#d1e3ff}
-  .match-details b{font-weight:600;color:#f8fafc}
-  .match-line{display:flex;flex-direction:column;gap:4px;background:rgba(148,163,184,0.08);padding:10px 12px;border-radius:12px}
-  .match-line span{color:#9ca3af;text-transform:uppercase;letter-spacing:1px;font-size:11px;display:block;margin-bottom:2px}
-  .match-line div{color:#f8fafc;line-height:1.45}
-  .match-actions{margin-top:12px;display:flex;flex-wrap:wrap;gap:8px}
-=======
->>>>>>> 4bf6cecc
-  @media (max-width:900px){
-    body{padding:24px}
-    .card{padding:24px;border-radius:22px}
-  }
-  @media (max-width:640px){
-    body{padding:18px;align-items:flex-start}
-    .app{gap:16px}
-    .actions{flex-direction:column}
-    .actions .btn{width:100%}
-    .deck{flex-direction:column}
-    .profile{min-height:unset}
-    .swipe-head{flex-direction:column;align-items:flex-start;gap:8px}
-  }
-</style>
-</head>
-<body>
-<div class="app">
-  <div class="card">
-    <h1>Yoobee Connect · Swipe</h1>
-    <p class="sub">Find peers with similar backgrounds and interests across campuses. Mutual 👍 unlocks names and contact details so you can connect directly.</p>
-
-    <div id="screen-profile">
-      <div class="row">
-        <div>
-          <label>Name</label>
-          <input id="name" placeholder="e.g., Aroha T." />
-        </div>
-        <div>
-          <label>Campus</label>
-          <select id="campus">
-            <option value="">Select campus</option>
-            <option>Auckland1</option>
-            <option>Auckland2</option>
-            <option>Auckland3</option>
-            <option>Christchurch</option>
-          </select>
-        </div>
-        <div>
-          <label>Country</label>
-          <select id="country">
-            <option value="">Select country</option>
-            <option>Afghanistan</option>
-            <option>Albania</option>
-            <option>Algeria</option>
-            <option>Andorra</option>
-            <option>Angola</option>
-            <option>Antigua and Barbuda</option>
-            <option>Argentina</option>
-            <option>Armenia</option>
-            <option>Australia</option>
-            <option>Austria</option>
-            <option>Azerbaijan</option>
-            <option>Bahamas</option>
-            <option>Bahrain</option>
-            <option>Bangladesh</option>
-            <option>Barbados</option>
-            <option>Belarus</option>
-            <option>Belgium</option>
-            <option>Belize</option>
-            <option>Benin</option>
-            <option>Bhutan</option>
-            <option>Bolivia</option>
-            <option>Bosnia and Herzegovina</option>
-            <option>Botswana</option>
-            <option>Brazil</option>
-            <option>Brunei</option>
-            <option>Bulgaria</option>
-            <option>Burkina Faso</option>
-            <option>Burundi</option>
-            <option>Cabo Verde</option>
-            <option>Cambodia</option>
-            <option>Cameroon</option>
-            <option>Canada</option>
-            <option>Central African Republic</option>
-            <option>Chad</option>
-            <option>Chile</option>
-            <option>China</option>
-            <option>Colombia</option>
-            <option>Comoros</option>
-            <option>Congo, Democratic Republic of the</option>
-            <option>Congo, Republic of the</option>
-            <option>Costa Rica</option>
-            <option>Croatia</option>
-            <option>Cuba</option>
-            <option>Cyprus</option>
-            <option>Czechia</option>
-            <option>Denmark</option>
-            <option>Djibouti</option>
-            <option>Dominica</option>
-            <option>Dominican Republic</option>
-            <option>Ecuador</option>
-            <option>Egypt</option>
-            <option>El Salvador</option>
-            <option>Equatorial Guinea</option>
-            <option>Eritrea</option>
-            <option>Estonia</option>
-            <option>Eswatini</option>
-            <option>Ethiopia</option>
-            <option>Fiji</option>
-            <option>Finland</option>
-            <option>France</option>
-            <option>Gabon</option>
-            <option>Gambia</option>
-            <option>Georgia</option>
-            <option>Germany</option>
-            <option>Ghana</option>
-            <option>Greece</option>
-            <option>Grenada</option>
-            <option>Guatemala</option>
-            <option>Guinea</option>
-            <option>Guinea-Bissau</option>
-            <option>Guyana</option>
-            <option>Haiti</option>
-            <option>Honduras</option>
-            <option>Hungary</option>
-            <option>Iceland</option>
-            <option>India</option>
-            <option>Indonesia</option>
-            <option>Iran</option>
-            <option>Iraq</option>
-            <option>Ireland</option>
-            <option>Israel</option>
-            <option>Italy</option>
-            <option>Jamaica</option>
-            <option>Japan</option>
-            <option>Jordan</option>
-            <option>Kazakhstan</option>
-            <option>Kenya</option>
-            <option>Kiribati</option>
-            <option>Korea, North</option>
-            <option>Korea, South</option>
-            <option>Kosovo</option>
-            <option>Kuwait</option>
-            <option>Kyrgyzstan</option>
-            <option>Laos</option>
-            <option>Latvia</option>
-            <option>Lebanon</option>
-            <option>Lesotho</option>
-            <option>Liberia</option>
-            <option>Libya</option>
-            <option>Liechtenstein</option>
-            <option>Lithuania</option>
-            <option>Luxembourg</option>
-            <option>Madagascar</option>
-            <option>Malawi</option>
-            <option>Malaysia</option>
-            <option>Maldives</option>
-            <option>Mali</option>
-            <option>Malta</option>
-            <option>Marshall Islands</option>
-            <option>Mauritania</option>
-            <option>Mauritius</option>
-            <option>Mexico</option>
-            <option>Micronesia</option>
-            <option>Moldova</option>
-            <option>Monaco</option>
-            <option>Mongolia</option>
-            <option>Montenegro</option>
-            <option>Morocco</option>
-            <option>Mozambique</option>
-            <option>Myanmar</option>
-            <option>Namibia</option>
-            <option>Nauru</option>
-            <option>Nepal</option>
-            <option>Netherlands</option>
-            <option>New Zealand</option>
-            <option>Nicaragua</option>
-            <option>Niger</option>
-            <option>Nigeria</option>
-            <option>North Macedonia</option>
-            <option>Norway</option>
-            <option>Oman</option>
-            <option>Pakistan</option>
-            <option>Palau</option>
-            <option>Panama</option>
-            <option>Papua New Guinea</option>
-            <option>Paraguay</option>
-            <option>Peru</option>
-            <option>Philippines</option>
-            <option>Poland</option>
-            <option>Portugal</option>
-            <option>Qatar</option>
-            <option>Romania</option>
-            <option>Russia</option>
-            <option>Rwanda</option>
-            <option>Saint Kitts and Nevis</option>
-            <option>Saint Lucia</option>
-            <option>Saint Vincent and the Grenadines</option>
-            <option>Samoa</option>
-            <option>San Marino</option>
-            <option>Sao Tome and Principe</option>
-            <option>Saudi Arabia</option>
-            <option>Senegal</option>
-            <option>Serbia</option>
-            <option>Seychelles</option>
-            <option>Sierra Leone</option>
-            <option>Singapore</option>
-            <option>Slovakia</option>
-            <option>Slovenia</option>
-            <option>Solomon Islands</option>
-            <option>Somalia</option>
-            <option>South Africa</option>
-            <option>South Sudan</option>
-            <option>Spain</option>
-            <option>Sri Lanka</option>
-            <option>Sudan</option>
-            <option>Suriname</option>
-            <option>Sweden</option>
-            <option>Switzerland</option>
-            <option>Syria</option>
-            <option>Taiwan</option>
-            <option>Tajikistan</option>
-            <option>Tanzania</option>
-            <option>Thailand</option>
-            <option>Timor-Leste</option>
-            <option>Togo</option>
-            <option>Tonga</option>
-            <option>Trinidad and Tobago</option>
-            <option>Tunisia</option>
-            <option>Turkey</option>
-            <option>Turkmenistan</option>
-            <option>Tuvalu</option>
-            <option>Uganda</option>
-            <option>Ukraine</option>
-            <option>United Arab Emirates</option>
-            <option>United Kingdom</option>
-            <option>United States</option>
-            <option>Uruguay</option>
-            <option>Uzbekistan</option>
-            <option>Vanuatu</option>
-            <option>Vatican City</option>
-            <option>Venezuela</option>
-            <option>Vietnam</option>
-            <option>Yemen</option>
-            <option>Zambia</option>
-            <option>Zimbabwe</option>
-          </select>
-        </div>
-      </div>
-
-      <div class="row">
-        <div>
-          <label>Background (e.g., Nursing, IT, Design)</label>
-          <input id="background" />
-        </div>
-        <div>
-          <label>Teams Email (revealed only on match)</label>
-          <input id="teams" placeholder="your.name@yoobee.ac.nz" />
-        </div>
-      </div>
-
-      <label>Interests (comma-separated)</label>
-      <input id="interests" placeholder="health-tech, UX, data viz" />
-
-      <div class="actions">
-        <button class="btn primary" id="btn-start">Save & Start Swiping</button>
-        <button class="btn ghost" id="btn-restore">I have a Join Code</button>
-      </div>
-      <p class="hint">We store a one-time <b>Join Code</b> in your browser. If you switch devices, use “I have a Join Code”.</p>
-      <div id="restore-form" style="display:none;margin-top:8px">
-        <label>Join Code</label>
-        <input id="restore-code" placeholder="e.g., Q7M3KX" />
-        <div class="actions">
-          <button class="btn" id="btn-restore-do">Restore Session</button>
-        </div>
-      </div>
-      <div class="hr"></div>
-      <div class="muted">Privacy: until you match, others only see your country, background, and interests. Names, campuses, and email unlock after a mutual 👍.</div>
-    </div>
-
-    <div id="screen-swipe" style="display:none">
-      <div class="swipe-head">
-        <h3>Swipe candidates</h3>
-<<<<<<< HEAD
-=======
-        <div class="timer-label">Time left <span class="timer" id="timer">10:00</span></div>
->>>>>>> 4bf6cecc
-      </div>
-      <div id="match-alert" class="match" style="display:none"></div>
-      <div class="deck">
-        <div class="profile" id="card" style="display:none">
-<<<<<<< HEAD
-          <div class="muted" id="p-status">Name is hidden until you both match.</div>
-          <div id="p-country" class="tag-list" style="margin-top:12px"></div>
-          <div id="p-bg" class="profile-line"></div>
-          <div id="p-interests-wrap" style="display:none">
-            <div class="section-label">Interests</div>
-            <div class="badges" id="p-interests"></div>
-          </div>
-          <div class="hr"></div>
-          <div class="hint">Think about what you could collaborate on or ask about their journey when you match.</div>
-        </div>
-=======
-          <div class="muted">Candidate</div>
-          <h2 id="p-name" style="margin:6px 0 0"></h2>
-          <div id="p-campus" class="tag-list"></div>
-          <div id="p-bg" style="margin-top:6px"></div>
-          <div class="badges" id="p-interests"></div>
-          <div class="hr"></div>
-          <div class="hint">Icebreakers: What brought you to this field? Favourite local study spot? One fun fact?</div>
-        </div>
->>>>>>> 4bf6cecc
-        <div class="profile center" id="empty" style="display:none">
-          <div>
-            <h3>No more candidates right now</h3>
-            <p class="muted">Hang tight; others are still joining. You can revisit in a few seconds.</p>
-            <div class="actions center" style="justify-content:center">
-              <button class="btn" id="btn-refresh">Refresh</button>
-            </div>
-          </div>
-        </div>
-      </div>
-      <div class="actions" id="swipe-actions" style="display:none">
-        <button class="btn ghost" id="btn-no">👎 Pass</button>
-        <button class="btn primary" id="btn-yes">👍 Connect</button>
-      </div>
-    </div>
-
-  </div>
-<<<<<<< HEAD
-</div>
-
-<div class="loader" id="loader" role="status" aria-live="assertive" aria-hidden="true">
-  <div class="spinner" aria-hidden="true"></div>
-  <p id="loader-text">Loading...</p>
-</div>
-
-<script>
-const API = "https://script.google.com/macros/s/AKfycbxflqP3IsvUZVC5AZbIr470JkBEXfcYTrxHkBRlpIq7AI3kUR2yQPB8tWm2W9ms03ME/exec";
-let joinCode = localStorage.getItem("joinCode") || null;
-let myProfile = null;
-let deck = [];
-let current = null;
-let loadingCount = 0;
-
-function toggleLoader(show, message = 'Working...') {
-  const loader = document.getElementById('loader');
-  if(!loader) return;
-  const text = document.getElementById('loader-text');
-  if(show){
-    loadingCount++;
-    if(message && text) text.textContent = message;
-    loader.style.display = 'flex';
-    loader.setAttribute('aria-hidden','false');
-    document.body.classList.add('is-loading');
-  } else {
-    loadingCount = Math.max(0, loadingCount-1);
-    if(loadingCount===0){
-      loader.style.display = 'none';
-      loader.setAttribute('aria-hidden','true');
-      document.body.classList.remove('is-loading');
-    }
-  }
-}
-
-function escapeHtml(value){
-  return String(value ?? '')
-    .replace(/&/g,'&amp;')
-    .replace(/</g,'&lt;')
-    .replace(/>/g,'&gt;')
-    .replace(/"/g,'&quot;')
-    .replace(/'/g,'&#39;');
-}
-
-function asList(value){
-  if(Array.isArray(value)) return value.filter(Boolean);
-  if(typeof value === 'string'){
-    return value.split(',').map(v=>v.trim()).filter(Boolean);
-  }
-  return [];
-}
-
-function show(id, display='block'){
-  const el = document.getElementById(id);
-  if(!el) return;
-  el.style.display = display;
-  el.setAttribute('aria-hidden','false');
-}
-
-function hide(id){
-  const el = document.getElementById(id);
-  if(!el) return;
-  el.style.display = 'none';
-  el.setAttribute('aria-hidden','true');
-}
-
-function pills(parent, values){
-  if(!parent) return;
-  parent.innerHTML='';
-  asList(values).forEach(v=>{
-    const span=document.createElement('span');
-    span.className='pill';
-    span.textContent=v;
-    parent.appendChild(span);
-  });
-}
-
-async function apiPost(body, message='Working...'){
-  toggleLoader(true, message);
-  try{
-    const r = await fetch(API, { method:'POST', body:JSON.stringify(body)});
-    if(!r.ok) throw new Error('Network response was not ok');
-    return await r.json();
-  } finally {
-    toggleLoader(false);
-  }
-}
-
-async function apiGet(params, message='Loading...'){
-  toggleLoader(true, message);
-  try{
-    const url = API + "?" + new URLSearchParams(params).toString();
-    const r = await fetch(url);
-    if(!r.ok) throw new Error('Network response was not ok');
-    return await r.json();
-  } finally {
-    toggleLoader(false);
-  }
-}
-
-function renderCard(p){
-  const cardEl = document.getElementById('card');
-  const emptyEl = document.getElementById('empty');
-  const actionsEl = document.getElementById('swipe-actions');
-
-  if(!p){
-    if(cardEl){
-      cardEl.style.display='none';
-      cardEl.setAttribute('aria-hidden','true');
-    }
-    if(emptyEl){
-      emptyEl.style.display='flex';
-      emptyEl.setAttribute('aria-hidden','false');
-    }
-    if(actionsEl){
-      actionsEl.style.display='none';
-    }
-    return;
-  }
-
-  if(cardEl){
-    cardEl.style.display='flex';
-    cardEl.setAttribute('aria-hidden','false');
-  }
-  if(emptyEl){
-    emptyEl.style.display='none';
-    emptyEl.setAttribute('aria-hidden','true');
-  }
-  if(actionsEl){
-    actionsEl.style.display='flex';
-  }
-
-  const statusEl = document.getElementById('p-status');
-  if(statusEl){
-    statusEl.textContent = 'Name is hidden until you both match.';
-  }
-
-  const countryEl = document.getElementById('p-country');
-  if(countryEl){
-    countryEl.innerHTML='';
-    if(p.country){
-      const tag=document.createElement('span');
-      tag.className='tag';
-      tag.textContent=p.country;
-      countryEl.appendChild(tag);
-      countryEl.style.display='flex';
-    } else {
-      countryEl.style.display='none';
-    }
-  }
-
-  const bgEl = document.getElementById('p-bg');
-  if(bgEl){
-    bgEl.textContent = p.background ? `Background: ${p.background}` : '';
-  }
-
-  const interestsWrap = document.getElementById('p-interests-wrap');
-  const interestsEl = document.getElementById('p-interests');
-  const interests = asList(p.interests);
-  if(interestsWrap && interestsEl){
-    if(interests.length){
-      interestsWrap.style.display='block';
-      pills(interestsEl, interests);
-    } else {
-      interestsWrap.style.display='none';
-      interestsEl.innerHTML='';
-    }
-  }
-}
-
-async function nextCard(){
-  if(deck.length===0){
-    try{
-      const res = await apiGet({ action:'candidates', code:joinCode }, 'Finding peers...');
-      deck = (res && res.candidates) || [];
-    } catch(err){
-      console.error(err);
-      alert('Unable to load new candidates right now. Please try again in a moment.');
-      renderCard(null);
-      return;
-    }
-  }
-
-  current = deck.shift() || null;
-  renderCard(current);
-}
-
-async function onSwipe(dir){
-  if(!current) return;
-  let res;
-  try{
-    res = await apiPost({ action:'swipe', code:joinCode, target:current.code, dir }, dir==='right' ? 'Sending like...' : 'Recording pass...');
-  } catch(err){
-    console.error(err);
-    alert('Unable to send your swipe. Please try again.');
-    return;
-  }
-
-  if(res && res.matched){
-    const partner = res.partner || {};
-    const box = document.getElementById('match-alert');
-    const lines = [];
-    const addLine = (label, value)=>{
-      if(!value) return;
-      lines.push(`<div class="match-line"><span>${escapeHtml(label)}</span><div>${escapeHtml(value)}</div></div>`);
-    };
-
-    const partnerName = partner.name || 'New connection';
-    const emailRaw = (partner.teams || '').trim();
-    const interestsList = asList(partner.interests);
-
-    addLine('Name', partnerName);
-    addLine('Campus', partner.campus);
-    addLine('Country', partner.country);
-    addLine('Background', partner.background);
-    if(interestsList.length){
-      addLine('Interests', interestsList.join(', '));
-    }
-    if(emailRaw){
-      addLine('Email', emailRaw);
-    }
-
-    if(box){
-      const actions = [];
-      if(emailRaw){
-        const safeEmail = escapeHtml(emailRaw);
-        const firstName = escapeHtml(partnerName.split(' ')[0] || 'match');
-        actions.push(`<a class="btn primary" href="mailto:${safeEmail}" target="_blank">Email ${firstName}</a>`);
-        actions.push(`<a class="btn" href="https://teams.microsoft.com/l/chat/0/0?users=${encodeURIComponent(emailRaw)}" target="_blank">Open in Teams</a>`);
-      }
-      box.style.display='block';
-      box.innerHTML = `
-        <b>🎉 It's a match!</b>
-        <div class="match-details">
-          ${lines.join('')}
-        </div>
-        ${actions.length ? `<div class="match-actions">${actions.join('')}</div>` : '<div class="hint">Ask your facilitator to help exchange contact details.</div>'}
-      `;
-    }
-  }
-
-  await nextCard();
-}
-
-=======
-</div>
-
-<script>
-const API = "https://script.google.com/macros/s/AKfycbxflqP3IsvUZVC5AZbIr470JkBEXfcYTrxHkBRlpIq7AI3kUR2yQPB8tWm2W9ms03ME/exec";
-let joinCode = localStorage.getItem("joinCode") || null;
-let myProfile = null;
-let deck = [];
-let current = null;
-let timerId = null, remaining = 10*60; // 10 minutes
-
-function fmtTimer(s){
-  const m = Math.floor(s/60), r = s%60;
-  return `${m}:${r.toString().padStart(2,'0')}`;
-}
-function startTimer(){
-  clearInterval(timerId);
-  document.getElementById('timer').textContent = fmtTimer(remaining);
-  timerId = setInterval(()=>{
-    remaining = Math.max(0, remaining-1);
-    document.getElementById('timer').textContent = fmtTimer(remaining);
-    if(remaining===0) clearInterval(timerId);
-  },1000);
-}
-
-function show(id){ document.getElementById(id).style.display='block'; }
-function hide(id){ document.getElementById(id).style.display='none'; }
-function pills(parent, arr){
-  parent.innerHTML='';
-  (arr||[]).forEach(v=>{
-    const span=document.createElement('span');
-    span.className='pill'; span.textContent=v;
-    parent.appendChild(span);
-  });
-}
-
-async function apiPost(body){
-  const r = await fetch(API, { method:'POST',body:JSON.stringify(body)});
-  return await r.json();
-}
-async function apiGet(params){
-  const url = API + "?" + new URLSearchParams(params).toString();
-  const r = await fetch(url); return await r.json();
-}
-
-function renderCard(p){
-  if(!p){ hide('card'); show('empty'); hide('swipe-actions'); return; }
-  show('card'); hide('empty'); show('swipe-actions');
-  document.getElementById('p-name').textContent = p.name || 'Student';
-  const campusEl = document.getElementById('p-campus');
-  campusEl.innerHTML = '';
-  [p.campus, p.country].filter(Boolean).forEach(value => {
-    const tag = document.createElement('span');
-    tag.className = 'tag';
-    tag.textContent = value;
-    campusEl.appendChild(tag);
-  });
-  campusEl.style.display = campusEl.childElementCount ? 'flex' : 'none';
-  document.getElementById('p-bg').textContent = p.background ? "Background: " + p.background : '';
-  pills(document.getElementById('p-interests'), p.interests || []);
-}
-
-async function nextCard(){
-  if(deck.length===0){
-    const res = await apiGet({ action:'candidates', code:joinCode });
-    deck = res.candidates || [];
-  }
-  current = deck.shift() || null;
-  renderCard(current);
-}
-
-async function onSwipe(dir){
-  if(!current) return;
-  const res = await apiPost({ action:'swipe', code:joinCode, target:current.code, dir });
-  if(res.matched){
-    const box = document.getElementById('match-alert');
-    const partner = res.partner;
-    box.style.display='block';
-    const teamsLink = partner.teams ? `https://teams.microsoft.com/l/chat/0/0?users=${encodeURIComponent(partner.teams)}` : null;
-    box.innerHTML = `
-      <b>🎉 It's a match with ${partner.name}!</b><br/>
-      Campus: ${partner.campus || ''}${partner.country ? ` · Country: ${partner.country}` : ''} · Background: ${partner.background || ''}<br/>
-      ${teamsLink ? `<a href="${teamsLink}" target="_blank" class="btn" style="display:inline-block;margin-top:8px">Open Teams chat</a>` : '<span class="hint">Ask your facilitator to share contact</span>'}
-    `;
-  }
-  await nextCard();
-}
-
->>>>>>> 4bf6cecc
-async function saveProfile(){
-  const name = document.getElementById('name').value.trim();
-  const campus = document.getElementById('campus').value.trim();
-  const country = document.getElementById('country').value.trim();
-  const background = document.getElementById('background').value.trim();
-  const teams = document.getElementById('teams').value.trim();
-  const interests = document.getElementById('interests').value.split(',').map(s=>s.trim()).filter(Boolean);
-
-<<<<<<< HEAD
-  if(!name || !campus || !country || !background){
-    alert('Please complete Name, Campus, Country, and Background.');
-    return;
-  }
-
-  let res;
-  try{
-    res = await apiPost({ action:'register', name, campus, country, background, interests, teams }, 'Saving your profile...');
-  } catch(err){
-    console.error(err);
-    alert('Unable to save your profile. Please try again.');
-    return;
-  }
-
-  if(!res || !res.ok){
-    alert((res && res.error) || 'Something went wrong.');
-    return;
-  }
-
-  joinCode = res.code;
-  localStorage.setItem('joinCode', joinCode);
-  myProfile = res.profile;
-  deck = [];
-  current = null;
-
-  hide('screen-profile');
-  show('screen-swipe');
-  hide('restore-form');
-  const matchAlert = document.getElementById('match-alert');
-  if(matchAlert){
-    matchAlert.style.display='none';
-  }
-  await nextCard();
-}
-
-async function restore(){
-  const code = document.getElementById('restore-code').value.trim();
-  if(!code){
-    alert('Enter your Join Code');
-    return;
-  }
-
-  let res;
-  try{
-    res = await apiGet({ action:'restore', code }, 'Restoring session...');
-  } catch(err){
-    console.error(err);
-    alert('Unable to restore your session right now. Please try again.');
-    return;
-  }
-
-  if(!res || !res.ok){
-    alert((res && res.error) || 'Invalid code');
-    return;
-  }
-
-  joinCode = code;
-  localStorage.setItem('joinCode', joinCode);
-  myProfile = res.profile;
-  deck = [];
-  current = null;
-
-  hide('screen-profile');
-  show('screen-swipe');
-  hide('restore-form');
-  const matchAlert = document.getElementById('match-alert');
-  if(matchAlert){
-    matchAlert.style.display='none';
-  }
-  await nextCard();
-}
-
-document.getElementById('btn-start').onclick = saveProfile;
-document.getElementById('btn-no').onclick = ()=>onSwipe('left');
-document.getElementById('btn-yes').onclick = ()=>onSwipe('right');
-document.getElementById('btn-refresh').onclick = ()=>{
-  deck = [];
-  nextCard();
-};
-
-document.getElementById('btn-restore').onclick = ()=>show('restore-form');
-document.getElementById('btn-restore-do').onclick = restore;
-
-(async function boot(){
-  if(joinCode){
-    try{
-      const res = await apiGet({ action:'restore', code:joinCode }, 'Restoring session...');
-      if(res && res.ok){
-        myProfile = res.profile;
-        deck = [];
-        current = null;
-        hide('screen-profile');
-        show('screen-swipe');
-        hide('restore-form');
-        const matchAlert = document.getElementById('match-alert');
-        if(matchAlert){
-          matchAlert.style.display='none';
-        }
-        await nextCard();
-        return;
-      }
-      localStorage.removeItem('joinCode');
-    } catch(err){
-      console.error(err);
-      localStorage.removeItem('joinCode');
-    }
-  }
-})();
-</script>
-=======
-  if(!name || !campus || !country || !background){ alert("Please complete Name, Campus, Country, and Background."); return; }
-
-  const res = await apiPost({ action:'register', name, campus, country, background, interests, teams });
-  if(!res.ok){ alert(res.error || "Error"); return; }
-  joinCode = res.code;
-  localStorage.setItem('joinCode', joinCode);
-  myProfile = res.profile;
-
-  hide('screen-profile'); show('screen-swipe');
-  startTimer();
-  await nextCard();
-}
-
-async function restore(){
-  const code = document.getElementById('restore-code').value.trim();
-  if(!code){ alert('Enter your Join Code'); return; }
-  const res = await apiGet({ action:'restore', code });
-  if(!res.ok){ alert(res.error || 'Invalid code'); return; }
-  joinCode = code; localStorage.setItem('joinCode', joinCode);
-  myProfile = res.profile;
-  hide('screen-profile'); show('screen-swipe');
-  startTimer();
-  await nextCard();
-}
-
-document.getElementById('btn-start').onclick = saveProfile;
-document.getElementById('btn-no').onclick = ()=>onSwipe('left');
-document.getElementById('btn-yes').onclick = ()=>onSwipe('right');
-document.getElementById('btn-refresh').onclick = nextCard;
-
-document.getElementById('btn-restore').onclick = ()=>show('restore-form');
-document.getElementById('btn-restore-do').onclick = restore;
-
-// Auto-restore if joinCode exists
-(async function boot(){
-  if(joinCode){
-    const res = await apiGet({ action:'restore', code:joinCode });
-    if(res.ok){
-      myProfile = res.profile;
-      hide('screen-profile'); show('screen-swipe');
-      startTimer();
-      await nextCard();
-    }
-  }
-})();
-</script>
->>>>>>> 4bf6cecc
-</body>
-</html>
-
-
+<!doctype html>
+<html lang="en">
+<head>
+<meta charset="utf-8" />
+<meta name="viewport" content="width=device-width, initial-scale=1" />
+<title>Yoobee Connect · Swipe</title>
+<style>
+  :root {
+    --bg: #0f172a;
+    --bg-soft: #101b37;
+    --card: rgba(13, 23, 45, 0.82);
+    --border: rgba(148, 163, 184, 0.18);
+    --text: #f8fafc;
+    --muted: #9ca3af;
+    --acc: #38bdf8;
+    --accent-soft: rgba(56, 189, 248, 0.12);
+    --shadow: 0 25px 60px rgba(15, 23, 42, 0.45);
+  }
+  * { box-sizing: border-box; }
+  body{
+    margin:0;
+    font-family:"Inter", system-ui, -apple-system, Segoe UI, Roboto, sans-serif;
+    background:radial-gradient(circle at 0% 0%, rgba(56,189,248,0.22), transparent 40%),
+               radial-gradient(circle at 100% 0%, rgba(16,185,129,0.18), transparent 45%),
+               linear-gradient(180deg, #0b1022 0%, #0f172a 60%, #0b162f 100%);
+    color:var(--text);
+    display:flex;
+    min-height:100vh;
+    align-items:center;
+    justify-content:center;
+    padding:32px;
+  }
+  .app{width:100%;max-width:760px;display:flex;flex-direction:column;gap:20px}
+  .card{
+    background:var(--card);
+    border:1px solid var(--border);
+    border-radius:26px;
+    padding:28px;
+    box-shadow:var(--shadow);
+    backdrop-filter:blur(16px);
+  }
+  h1{margin:0 0 8px;font-weight:700;letter-spacing:.2px;font-size:30px}
+  .sub{color:var(--muted);margin:0 0 20px;font-size:16px;line-height:1.5}
+  label{display:block;margin:12px 0 8px;color:#cbd5f5;font-size:14px;font-weight:600}
+  input,select,textarea{
+    width:100%;
+    padding:12px 14px;
+    border-radius:14px;
+    border:1px solid rgba(148, 163, 184, 0.3);
+    background:rgba(15, 23, 42, 0.65);
+    color:var(--text);
+    transition:border 0.2s, box-shadow 0.2s;
+    font-size:15px;
+  }
+  input:focus,select:focus,textarea:focus{
+    outline:none;
+    border-color:rgba(56, 189, 248, 0.8);
+    box-shadow:0 0 0 4px var(--accent-soft);
+  }
+  select{appearance:none;background-image:url('data:image/svg+xml,%3Csvg width="12" height="8" viewBox="0 0 12 8" fill="none" xmlns="http://www.w3.org/2000/svg"%3E%3Cpath d="M1.41 0.589844L6 5.16984L10.59 0.589844L12 1.99984L6 7.99984L0 1.99984L1.41 0.589844Z" fill="%23cbd5f5"/%3E%3C/svg%3E');background-repeat:no-repeat;background-position:right 14px center;background-size:12px}
+  .row{display:flex;flex-wrap:wrap;gap:16px}
+  .row > div{flex:1 1 240px;min-width:0}
+  .btn{
+    appearance:none;
+    border:0;
+    border-radius:14px;
+    padding:12px 18px;
+    background:rgba(15, 23, 42, 0.75);
+    color:#e5f2ff;
+    font-weight:650;
+    cursor:pointer;
+    transition:transform 0.15s ease, box-shadow 0.2s ease, background 0.2s;
+  }
+  .btn:hover{transform:translateY(-1px);box-shadow:0 10px 25px rgba(15,23,42,0.35)}
+  .btn.primary{background:linear-gradient(135deg,#06b6d4,#38bdf8);color:#0b1220}
+  .btn.primary:hover{box-shadow:0 15px 30px rgba(56,189,248,0.4)}
+  .btn.ghost{background:transparent;border:1px solid rgba(148, 163, 184, 0.35);color:#e2e8f0}
+  .actions{display:flex;gap:12px;margin-top:18px;flex-wrap:wrap}
+  .deck{display:flex;gap:18px;align-items:stretch;margin-top:16px;flex-wrap:wrap}
+  .profile{flex:1 1 300px;border:1px solid rgba(148,163,184,0.16);border-radius:20px;padding:20px;background:rgba(9,16,31,0.75);min-height:220px;display:flex;flex-direction:column;justify-content:space-between}
+  .pill{display:inline-flex;align-items:center;gap:6px;background:rgba(56,189,248,0.16);border:1px solid rgba(56,189,248,0.35);border-radius:999px;padding:6px 12px;margin:4px 6px 0 0;color:#cde8ff;font-size:13px;font-weight:500}
+  .badges{margin-top:10px;display:flex;flex-wrap:wrap}
+  .foot{margin-top:16px;color:#93a3c7;font-size:14px;line-height:1.5}
+  .hr{height:1px;background:rgba(148,163,184,0.14);margin:18px 0}
+  .muted{color:#9ca3af}
+  .center{display:flex;align-items:center;justify-content:center;text-align:center}
+  .match{border:1px solid rgba(16,185,129,0.35);background:rgba(16,185,129,0.08);padding:16px;border-radius:16px;margin-top:16px;line-height:1.5}
+  .swipe-head{display:flex;align-items:center;justify-content:space-between;gap:12px;margin:4px 0 18px}
+  .swipe-head h3{margin:0;font-size:22px;font-weight:650}
+  .timer-label{display:inline-flex;align-items:center;gap:8px;font-size:14px;color:#cbd5f5;background:rgba(134,239,172,0.1);padding:8px 12px;border-radius:12px;border:1px solid rgba(134,239,172,0.35)}
+  .timer{font-variant-numeric:tabular-nums;color:#bbf7d0;font-weight:700;letter-spacing:1px}
+  .hint{font-size:13px;color:#a3b2d6;line-height:1.5}
+  .tag-list{display:flex;flex-wrap:wrap;gap:8px;margin-top:8px}
+  .tag{
+    display:inline-flex;
+    align-items:center;
+    gap:6px;
+    background:rgba(148, 163, 184, 0.1);
+    color:#dbeafe;
+    padding:8px 12px;
+    border-radius:999px;
+    font-size:13px;
+    text-transform:uppercase;
+    letter-spacing:1px;
+  }
+  @media (max-width:900px){
+    body{padding:24px}
+    .card{padding:24px;border-radius:22px}
+  }
+  @media (max-width:640px){
+    body{padding:18px;align-items:flex-start}
+    .app{gap:16px}
+    .actions{flex-direction:column}
+    .actions .btn{width:100%}
+    .deck{flex-direction:column}
+    .profile{min-height:unset}
+    .swipe-head{flex-direction:column;align-items:flex-start;gap:8px}
+  }
+</style>
+</head>
+<body>
+<div class="app">
+  <div class="card">
+    <h1>Yoobee Connect · Swipe</h1>
+    <p class="sub">Find peers with similar backgrounds and interests across campuses. Mutual 👍 unlocks names and contact details so you can connect directly.</p>
+
+    <div id="screen-profile">
+      <div class="row">
+        <div>
+          <label>Name</label>
+          <input id="name" placeholder="e.g., Aroha T." />
+        </div>
+        <div>
+          <label>Campus</label>
+          <select id="campus">
+            <option value="">Select campus</option>
+            <option>Auckland1</option>
+            <option>Auckland2</option>
+            <option>Auckland3</option>
+            <option>Christchurch</option>
+          </select>
+        </div>
+        <div>
+          <label>Country</label>
+          <select id="country">
+            <option value="">Select country</option>
+            <option>Afghanistan</option>
+            <option>Albania</option>
+            <option>Algeria</option>
+            <option>Andorra</option>
+            <option>Angola</option>
+            <option>Antigua and Barbuda</option>
+            <option>Argentina</option>
+            <option>Armenia</option>
+            <option>Australia</option>
+            <option>Austria</option>
+            <option>Azerbaijan</option>
+            <option>Bahamas</option>
+            <option>Bahrain</option>
+            <option>Bangladesh</option>
+            <option>Barbados</option>
+            <option>Belarus</option>
+            <option>Belgium</option>
+            <option>Belize</option>
+            <option>Benin</option>
+            <option>Bhutan</option>
+            <option>Bolivia</option>
+            <option>Bosnia and Herzegovina</option>
+            <option>Botswana</option>
+            <option>Brazil</option>
+            <option>Brunei</option>
+            <option>Bulgaria</option>
+            <option>Burkina Faso</option>
+            <option>Burundi</option>
+            <option>Cabo Verde</option>
+            <option>Cambodia</option>
+            <option>Cameroon</option>
+            <option>Canada</option>
+            <option>Central African Republic</option>
+            <option>Chad</option>
+            <option>Chile</option>
+            <option>China</option>
+            <option>Colombia</option>
+            <option>Comoros</option>
+            <option>Congo, Democratic Republic of the</option>
+            <option>Congo, Republic of the</option>
+            <option>Costa Rica</option>
+            <option>Croatia</option>
+            <option>Cuba</option>
+            <option>Cyprus</option>
+            <option>Czechia</option>
+            <option>Denmark</option>
+            <option>Djibouti</option>
+            <option>Dominica</option>
+            <option>Dominican Republic</option>
+            <option>Ecuador</option>
+            <option>Egypt</option>
+            <option>El Salvador</option>
+            <option>Equatorial Guinea</option>
+            <option>Eritrea</option>
+            <option>Estonia</option>
+            <option>Eswatini</option>
+            <option>Ethiopia</option>
+            <option>Fiji</option>
+            <option>Finland</option>
+            <option>France</option>
+            <option>Gabon</option>
+            <option>Gambia</option>
+            <option>Georgia</option>
+            <option>Germany</option>
+            <option>Ghana</option>
+            <option>Greece</option>
+            <option>Grenada</option>
+            <option>Guatemala</option>
+            <option>Guinea</option>
+            <option>Guinea-Bissau</option>
+            <option>Guyana</option>
+            <option>Haiti</option>
+            <option>Honduras</option>
+            <option>Hungary</option>
+            <option>Iceland</option>
+            <option>India</option>
+            <option>Indonesia</option>
+            <option>Iran</option>
+            <option>Iraq</option>
+            <option>Ireland</option>
+            <option>Israel</option>
+            <option>Italy</option>
+            <option>Jamaica</option>
+            <option>Japan</option>
+            <option>Jordan</option>
+            <option>Kazakhstan</option>
+            <option>Kenya</option>
+            <option>Kiribati</option>
+            <option>Korea, North</option>
+            <option>Korea, South</option>
+            <option>Kosovo</option>
+            <option>Kuwait</option>
+            <option>Kyrgyzstan</option>
+            <option>Laos</option>
+            <option>Latvia</option>
+            <option>Lebanon</option>
+            <option>Lesotho</option>
+            <option>Liberia</option>
+            <option>Libya</option>
+            <option>Liechtenstein</option>
+            <option>Lithuania</option>
+            <option>Luxembourg</option>
+            <option>Madagascar</option>
+            <option>Malawi</option>
+            <option>Malaysia</option>
+            <option>Maldives</option>
+            <option>Mali</option>
+            <option>Malta</option>
+            <option>Marshall Islands</option>
+            <option>Mauritania</option>
+            <option>Mauritius</option>
+            <option>Mexico</option>
+            <option>Micronesia</option>
+            <option>Moldova</option>
+            <option>Monaco</option>
+            <option>Mongolia</option>
+            <option>Montenegro</option>
+            <option>Morocco</option>
+            <option>Mozambique</option>
+            <option>Myanmar</option>
+            <option>Namibia</option>
+            <option>Nauru</option>
+            <option>Nepal</option>
+            <option>Netherlands</option>
+            <option>New Zealand</option>
+            <option>Nicaragua</option>
+            <option>Niger</option>
+            <option>Nigeria</option>
+            <option>North Macedonia</option>
+            <option>Norway</option>
+            <option>Oman</option>
+            <option>Pakistan</option>
+            <option>Palau</option>
+            <option>Panama</option>
+            <option>Papua New Guinea</option>
+            <option>Paraguay</option>
+            <option>Peru</option>
+            <option>Philippines</option>
+            <option>Poland</option>
+            <option>Portugal</option>
+            <option>Qatar</option>
+            <option>Romania</option>
+            <option>Russia</option>
+            <option>Rwanda</option>
+            <option>Saint Kitts and Nevis</option>
+            <option>Saint Lucia</option>
+            <option>Saint Vincent and the Grenadines</option>
+            <option>Samoa</option>
+            <option>San Marino</option>
+            <option>Sao Tome and Principe</option>
+            <option>Saudi Arabia</option>
+            <option>Senegal</option>
+            <option>Serbia</option>
+            <option>Seychelles</option>
+            <option>Sierra Leone</option>
+            <option>Singapore</option>
+            <option>Slovakia</option>
+            <option>Slovenia</option>
+            <option>Solomon Islands</option>
+            <option>Somalia</option>
+            <option>South Africa</option>
+            <option>South Sudan</option>
+            <option>Spain</option>
+            <option>Sri Lanka</option>
+            <option>Sudan</option>
+            <option>Suriname</option>
+            <option>Sweden</option>
+            <option>Switzerland</option>
+            <option>Syria</option>
+            <option>Taiwan</option>
+            <option>Tajikistan</option>
+            <option>Tanzania</option>
+            <option>Thailand</option>
+            <option>Timor-Leste</option>
+            <option>Togo</option>
+            <option>Tonga</option>
+            <option>Trinidad and Tobago</option>
+            <option>Tunisia</option>
+            <option>Turkey</option>
+            <option>Turkmenistan</option>
+            <option>Tuvalu</option>
+            <option>Uganda</option>
+            <option>Ukraine</option>
+            <option>United Arab Emirates</option>
+            <option>United Kingdom</option>
+            <option>United States</option>
+            <option>Uruguay</option>
+            <option>Uzbekistan</option>
+            <option>Vanuatu</option>
+            <option>Vatican City</option>
+            <option>Venezuela</option>
+            <option>Vietnam</option>
+            <option>Yemen</option>
+            <option>Zambia</option>
+            <option>Zimbabwe</option>
+          </select>
+        </div>
+      </div>
+
+      <div class="row">
+        <div>
+          <label>Background (e.g., Nursing, IT, Design)</label>
+          <input id="background" />
+        </div>
+        <div>
+          <label>Teams Email (revealed only on match)</label>
+          <input id="teams" placeholder="your.name@yoobee.ac.nz" />
+        </div>
+      </div>
+
+      <label>Interests (comma-separated)</label>
+      <input id="interests" placeholder="health-tech, UX, data viz" />
+
+      <div class="actions">
+        <button class="btn primary" id="btn-start">Save & Start Swiping</button>
+        <button class="btn ghost" id="btn-restore">I have a Join Code</button>
+      </div>
+      <p class="hint">We store a one-time <b>Join Code</b> in your browser. If you switch devices, use “I have a Join Code”.</p>
+      <div id="restore-form" style="display:none;margin-top:8px">
+        <label>Join Code</label>
+        <input id="restore-code" placeholder="e.g., Q7M3KX" />
+        <div class="actions">
+          <button class="btn" id="btn-restore-do">Restore Session</button>
+        </div>
+      </div>
+      <div class="hr"></div>
+      <div class="muted">Privacy: until you match, others only see your country, background, and interests. Names, campuses, and email unlock after a mutual 👍.</div>
+    </div>
+
+    <div id="screen-swipe" style="display:none">
+      <div class="swipe-head">
+        <h3>Swipe candidates</h3>
+        <div class="timer-label">Time left <span class="timer" id="timer">10:00</span></div>
+      </div>
+      <div id="match-alert" class="match" style="display:none"></div>
+      <div class="deck">
+        <div class="profile" id="card" style="display:none">
+          <div class="muted">Candidate</div>
+          <h2 id="p-name" style="margin:6px 0 0"></h2>
+          <div id="p-campus" class="tag-list"></div>
+          <div id="p-bg" style="margin-top:6px"></div>
+          <div class="badges" id="p-interests"></div>
+          <div class="hr"></div>
+          <div class="hint">Icebreakers: What brought you to this field? Favourite local study spot? One fun fact?</div>
+        </div>
+        <div class="profile center" id="empty" style="display:none">
+          <div>
+            <h3>No more candidates right now</h3>
+            <p class="muted">Hang tight; others are still joining. You can revisit in a few seconds.</p>
+            <div class="actions center" style="justify-content:center">
+              <button class="btn" id="btn-refresh">Refresh</button>
+            </div>
+          </div>
+        </div>
+      </div>
+      <div class="actions" id="swipe-actions" style="display:none">
+        <button class="btn ghost" id="btn-no">👎 Pass</button>
+        <button class="btn primary" id="btn-yes">👍 Connect</button>
+      </div>
+    </div>
+
+  </div>
+</div>
+
+<script>
+const API = "https://script.google.com/macros/s/AKfycbxflqP3IsvUZVC5AZbIr470JkBEXfcYTrxHkBRlpIq7AI3kUR2yQPB8tWm2W9ms03ME/exec";
+let joinCode = localStorage.getItem("joinCode") || null;
+let myProfile = null;
+let deck = [];
+let current = null;
+let timerId = null, remaining = 10*60; // 10 minutes
+
+function fmtTimer(s){
+  const m = Math.floor(s/60), r = s%60;
+  return `${m}:${r.toString().padStart(2,'0')}`;
+}
+function startTimer(){
+  clearInterval(timerId);
+  document.getElementById('timer').textContent = fmtTimer(remaining);
+  timerId = setInterval(()=>{
+    remaining = Math.max(0, remaining-1);
+    document.getElementById('timer').textContent = fmtTimer(remaining);
+    if(remaining===0) clearInterval(timerId);
+  },1000);
+}
+
+function show(id){ document.getElementById(id).style.display='block'; }
+function hide(id){ document.getElementById(id).style.display='none'; }
+function pills(parent, arr){
+  parent.innerHTML='';
+  (arr||[]).forEach(v=>{
+    const span=document.createElement('span');
+    span.className='pill'; span.textContent=v;
+    parent.appendChild(span);
+  });
+}
+
+async function apiPost(body){
+  const r = await fetch(API, { method:'POST',body:JSON.stringify(body)});
+  return await r.json();
+}
+async function apiGet(params){
+  const url = API + "?" + new URLSearchParams(params).toString();
+  const r = await fetch(url); return await r.json();
+}
+
+function renderCard(p){
+  if(!p){ hide('card'); show('empty'); hide('swipe-actions'); return; }
+  show('card'); hide('empty'); show('swipe-actions');
+  document.getElementById('p-name').textContent = p.name || 'Student';
+  const campusEl = document.getElementById('p-campus');
+  campusEl.innerHTML = '';
+  [p.campus, p.country].filter(Boolean).forEach(value => {
+    const tag = document.createElement('span');
+    tag.className = 'tag';
+    tag.textContent = value;
+    campusEl.appendChild(tag);
+  });
+  campusEl.style.display = campusEl.childElementCount ? 'flex' : 'none';
+  document.getElementById('p-bg').textContent = p.background ? "Background: " + p.background : '';
+  pills(document.getElementById('p-interests'), p.interests || []);
+}
+
+async function nextCard(){
+  if(deck.length===0){
+    const res = await apiGet({ action:'candidates', code:joinCode });
+    deck = res.candidates || [];
+  }
+  current = deck.shift() || null;
+  renderCard(current);
+}
+
+async function onSwipe(dir){
+  if(!current) return;
+  const res = await apiPost({ action:'swipe', code:joinCode, target:current.code, dir });
+  if(res.matched){
+    const box = document.getElementById('match-alert');
+    const partner = res.partner;
+    box.style.display='block';
+    const teamsLink = partner.teams ? `https://teams.microsoft.com/l/chat/0/0?users=${encodeURIComponent(partner.teams)}` : null;
+    box.innerHTML = `
+      <b>🎉 It's a match with ${partner.name}!</b><br/>
+      Campus: ${partner.campus || ''}${partner.country ? ` · Country: ${partner.country}` : ''} · Background: ${partner.background || ''}<br/>
+      ${teamsLink ? `<a href="${teamsLink}" target="_blank" class="btn" style="display:inline-block;margin-top:8px">Open Teams chat</a>` : '<span class="hint">Ask your facilitator to share contact</span>'}
+    `;
+  }
+  await nextCard();
+}
+
+async function saveProfile(){
+  const name = document.getElementById('name').value.trim();
+  const campus = document.getElementById('campus').value.trim();
+  const country = document.getElementById('country').value.trim();
+  const background = document.getElementById('background').value.trim();
+  const teams = document.getElementById('teams').value.trim();
+  const interests = document.getElementById('interests').value.split(',').map(s=>s.trim()).filter(Boolean);
+
+  if(!name || !campus || !country || !background){ alert("Please complete Name, Campus, Country, and Background."); return; }
+
+  const res = await apiPost({ action:'register', name, campus, country, background, interests, teams });
+  if(!res.ok){ alert(res.error || "Error"); return; }
+  joinCode = res.code;
+  localStorage.setItem('joinCode', joinCode);
+  myProfile = res.profile;
+
+  hide('screen-profile'); show('screen-swipe');
+  startTimer();
+  await nextCard();
+}
+
+async function restore(){
+  const code = document.getElementById('restore-code').value.trim();
+  if(!code){ alert('Enter your Join Code'); return; }
+  const res = await apiGet({ action:'restore', code });
+  if(!res.ok){ alert(res.error || 'Invalid code'); return; }
+  joinCode = code; localStorage.setItem('joinCode', joinCode);
+  myProfile = res.profile;
+  hide('screen-profile'); show('screen-swipe');
+  startTimer();
+  await nextCard();
+}
+
+document.getElementById('btn-start').onclick = saveProfile;
+document.getElementById('btn-no').onclick = ()=>onSwipe('left');
+document.getElementById('btn-yes').onclick = ()=>onSwipe('right');
+document.getElementById('btn-refresh').onclick = nextCard;
+
+document.getElementById('btn-restore').onclick = ()=>show('restore-form');
+document.getElementById('btn-restore-do').onclick = restore;
+
+// Auto-restore if joinCode exists
+(async function boot(){
+  if(joinCode){
+    const res = await apiGet({ action:'restore', code:joinCode });
+    if(res.ok){
+      myProfile = res.profile;
+      hide('screen-profile'); show('screen-swipe');
+      startTimer();
+      await nextCard();
+    }
+  }
+})();
+</script>
+</body>
+</html>
+
+